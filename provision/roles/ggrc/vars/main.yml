# Copyright (C) 2014 Google Inc., authors, and contributors <see AUTHORS file>
# Licensed under http://www.apache.org/licenses/LICENSE-2.0 <see LICENSE file>
# Created By: goran@reciprocitylabs.com
# Maintained By: goran@reciprocitylabs.com

---
ggrc_packages:
  - name: unzip
  - name: zip
  - name: make
  - name: python-virtualenv
  - name: fabric
  - name: python-mysqldb
  - name: python-imaging
  - name: sqlite3
  - name: python-dev
  - name: rubygems
  - name: nodejs
  - name: libfontconfig

ggrc_development_directories:
  - name: /vagrant-dev
  - name: /vagrant-dev/opt
  - name: /vagrant-dev/tmp
  - name: /vagrant/tmp

ggrc_npm_modules:
  - name: nodeunit
  - name: pegjs
<<<<<<< HEAD
  - name: karma
  - name: karma-cli
  - name: karma-jasmine
  - name: jasmine-core
=======
  - name: mkdirp
>>>>>>> 5aa31dca

ggrc_gems:
  - name: sass
  - name: compass

ggrc_databases:
  - name: ggrcdev
  - name: ggrctest<|MERGE_RESOLUTION|>--- conflicted
+++ resolved
@@ -27,14 +27,11 @@
 ggrc_npm_modules:
   - name: nodeunit
   - name: pegjs
-<<<<<<< HEAD
   - name: karma
   - name: karma-cli
   - name: karma-jasmine
   - name: jasmine-core
-=======
   - name: mkdirp
->>>>>>> 5aa31dca
 
 ggrc_gems:
   - name: sass
