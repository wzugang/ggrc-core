{{!
    Copyright (C) 2015 Google Inc., authors, and contributors <see AUTHORS file>
    Licensed under http://www.apache.org/licenses/LICENSE-2.0 <see LICENSE file>
    Created By: anze@reciprocitylabs.com
    Maintained By: anze@reciprocitylabs.com
}}

<li class="risk accordion-group">
  <a class="risk list-toggle top" href="#">
<<<<<<< HEAD
    <i class="fa fa-caret-right"></i>
    Risks/Threat Actors
=======
    <i class="grcicon-arrow-right"></i>
    Risks/Threats
>>>>>>> d9e25f0e
  </a>
  <div class="content">
    <ul class="mid-level">
      {{{renderLive '/static/mustache/dashboard/lhn_search.mustache' type="Risk" li_class="risk"}}}
      {{{renderLive '/static/mustache/dashboard/lhn_search.mustache' type="Threat" li_class="risk"}}}
    </ul>
  </div>
</li><|MERGE_RESOLUTION|>--- conflicted
+++ resolved
@@ -7,13 +7,8 @@
 
 <li class="risk accordion-group">
   <a class="risk list-toggle top" href="#">
-<<<<<<< HEAD
     <i class="fa fa-caret-right"></i>
-    Risks/Threat Actors
-=======
-    <i class="grcicon-arrow-right"></i>
     Risks/Threats
->>>>>>> d9e25f0e
   </a>
   <div class="content">
     <ul class="mid-level">
