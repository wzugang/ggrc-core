--- conflicted
+++ resolved
@@ -7,12 +7,7 @@
 
   Background:
     Given service description
-<<<<<<< HEAD
-  
-=======
 
-  @wip
->>>>>>> 5d9c07c5
   Scenario Outline: A single query parameter supplied to a collection finds matching resources
     Given a new "<resource_type>" named "resource1"
     And a new "<resource_type>" named "resource2"
@@ -107,10 +102,7 @@
   Examples:
       | resource_type1 | link_property_name | resource_type2 | target_property_name | match_value1 | match_value2 |
       | Section        | directive          | Directive      | title                | 'foo'        | 'bar'        |
-<<<<<<< HEAD
-=======
       | Control        | directive          | Directive      | kind                 | 'Contract'   | 'Regulation' |
->>>>>>> 5d9c07c5
 
   Scenario: Query for controls related to a program
     Given a new "Program" named "program"
@@ -150,8 +142,4 @@
     When Querying "Program" with "program_directives.directive.kind=Contract&__include=directives"
     Then query result selfLink query string is "program_directives.directive.kind=Contract&__include=directives"
     And "program" is in query result
-<<<<<<< HEAD
-    And evaluate "context.queryresultcollection['programs_collection']['programs'][0]['directives'][0]['kind'] == 'Testing__include1'"
-=======
-    And evaluate "context.queryresultcollection['programs_collection']['programs'][0]['directives'][0]['kind'] == 'Contract'"
->>>>>>> 5d9c07c5
+    And evaluate "context.queryresultcollection['programs_collection']['programs'][0]['directives'][0]['kind'] == 'Contract'"