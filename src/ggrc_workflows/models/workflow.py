# Copyright (C) 2015 Google Inc., authors, and contributors <see AUTHORS file>
# Licensed under http://www.apache.org/licenses/LICENSE-2.0 <see LICENSE file>
# Created By: dan@reciprocitylabs.com
# Maintained By: miha@reciprocitylabs.com

"""Workflow object and WorkflowState mixins.

This contains the basic Workflow object and a mixin for determining the state
of the Objects that are mapped to any cycle tasks.
"""

from datetime import date
from sqlalchemy import not_
from sqlalchemy import orm

from ggrc import db
from ggrc.fulltext import get_indexer
from ggrc.fulltext.recordbuilder import fts_record_for
from ggrc.login import get_current_user
from ggrc.models import mixins
from ggrc.models import reflection
from ggrc.models.associationproxy import association_proxy
from ggrc.models.computed_property import computed_property
from ggrc.models.context import HasOwnContext
from ggrc.models.mixins import deferred
from ggrc.models.person import Person
from ggrc_basic_permissions.models import UserRole
<<<<<<< HEAD
=======
from ggrc_workflows.models import cycle
from ggrc_workflows.models import cycle_task_group
from ggrc_workflows.models import cycle_task_group_object_task as ctgot
>>>>>>> e9edcc04
from ggrc_workflows.models import workflow_person


class Workflow(mixins.CustomAttributable, HasOwnContext, mixins.Timeboxed,
               mixins.Described, mixins.Titled, mixins.Slugged,
               mixins.Stateful, mixins.Base, db.Model):
  """Basic Workflow first class object.
  """
  __tablename__ = 'workflows'
  _title_uniqueness = False

  VALID_STATES = [u"Draft", u"Active", u"Inactive"]

  VALID_FREQUENCIES = [
      "one_time",
      "weekly",
      "monthly",
      "quarterly",
      "annually"
  ]

  @classmethod
  def default_frequency(cls):
    return 'one_time'

  @orm.validates('frequency')
  def validate_frequency(self, _, value):
    """Make sure that value is listed in valid frequencies.

    Args:
      value: A string value for requested frequency

    Returns:
      default_frequency which is 'one_time' if the value is None, or the value
      itself.

    Raises:
      Value error, if the value is not None or in the VALID_FREQUENCIES array.
    """
    if value is None:
      value = self.default_frequency()
    if value not in self.VALID_FREQUENCIES:
      message = u"Invalid state '{}'".format(value)
      raise ValueError(message)
    return value

  notify_on_change = deferred(
      db.Column(db.Boolean, default=False, nullable=False), 'Workflow')
  notify_custom_message = deferred(
      db.Column(db.Text, nullable=True), 'Workflow')

  frequency = deferred(
      db.Column(db.String, nullable=True, default=default_frequency),
      'Workflow'
  )

  object_approval = deferred(
      db.Column(db.Boolean, default=False, nullable=False), 'Workflow')

  recurrences = db.Column(db.Boolean, default=False, nullable=False)

  workflow_people = db.relationship(
      'WorkflowPerson', backref='workflow', cascade='all, delete-orphan')
  people = association_proxy(
      'workflow_people', 'person', 'WorkflowPerson')

  task_groups = db.relationship(
      'TaskGroup', backref='workflow', cascade='all, delete-orphan')

  cycles = db.relationship(
      'Cycle', backref='workflow', cascade='all, delete-orphan')

  next_cycle_start_date = db.Column(db.Date, nullable=True)

  non_adjusted_next_cycle_start_date = db.Column(db.Date, nullable=True)

  # this is an indicator if the workflow exists from before the change where
  # we deleted cycle objects, which changed how the cycle is created and
  # how objects are mapped to the cycle tasks
  is_old_workflow = deferred(
      db.Column(db.Boolean, default=False, nullable=True), 'Workflow')

  # This column needs to be deferred because one of the migrations
  # uses Workflow as a model and breaks since at that point in time
  # there is no 'kind' column yet
  kind = deferred(
      db.Column(db.String, default=None, nullable=True), 'Workflow')

  @computed_property
  def workflow_state(self):
    return WorkflowState.get_workflow_state(self.cycles)

  _sanitize_html = [
      'notify_custom_message',
  ]

  _publish_attrs = [
      'workflow_people',
      reflection.PublishOnly('people'),
      'task_groups',
      'frequency',
      'notify_on_change',
      'notify_custom_message',
      'cycles',
      'object_approval',
      'recurrences',
      reflection.PublishOnly('next_cycle_start_date'),
      reflection.PublishOnly('non_adjusted_next_cycle_start_date'),
      reflection.PublishOnly('workflow_state'),
      reflection.PublishOnly('kind')
  ]

  _aliases = {
      "frequency": {
          "display_name": "Frequency",
          "mandatory": True,
      },
      "notify_custom_message": "Custom email message",
      "notify_on_change": "Force real-time email updates",
      "workflow_owner": {
          "display_name": "Manager",
          "type": reflection.AttributeInfo.Type.USER_ROLE,
          "mandatory": True,
          "filter_by": "_filter_by_workflow_owner",
      },
      "workflow_member": {
          "display_name": "Member",
          "type": reflection.AttributeInfo.Type.USER_ROLE,
          "filter_by": "_filter_by_workflow_member",
      },
      "workflow_mapped": {
          "display_name": "No Access",
          "type": reflection.AttributeInfo.Type.USER_ROLE,
          "filter_by": "_filter_by_no_access",
      },
      "status": None,
      "start_date": None,
      "end_date": None,
  }

  @classmethod
  def _filter_by_workflow_owner(cls, predicate):
    return cls._filter_by_role("WorkflowOwner", predicate)

  @classmethod
  def _filter_by_workflow_member(cls, predicate):
    return cls._filter_by_role("WorkflowMember", predicate)

  @classmethod
  def _filter_by_no_access(cls, predicate):
    """Get query that filters workflows with mapped users.

    Args:
      predicate: lambda function that excepts a single parameter and returns
        true of false.

    Returns:
      An sqlalchemy query that evaluates to true or false and can be used in
      filtering workflows by no_access users.
    """
    is_no_access = not_(UserRole.query.filter(
        (UserRole.person_id == Person.id) &
        (UserRole.context_id == workflow_person.WorkflowPerson.context_id)
    ).exists())
    return workflow_person.WorkflowPerson.query.filter(
        (cls.id == workflow_person.WorkflowPerson.workflow_id) & is_no_access
    ).join(Person).filter(
        (predicate(Person.name) | predicate(Person.email))
    ).exists()

  def copy(self, _other=None, **kwargs):
    """Create a partial copy of the current workflow.
    """
    columns = [
        'title', 'description', 'notify_on_change', 'notify_custom_message',
        'frequency', 'end_date', 'start_date'
    ]
    target = self.copy_into(_other, columns, **kwargs)
    return target

  def copy_task_groups(self, target, **kwargs):
    """Copy all task groups and tasks mapped to this workflow.
    """
    for task_group in self.task_groups:
      obj = task_group.copy(
          workflow=target,
          context=target.context,
          clone_people=kwargs.get("clone_people", False),
          clone_objects=kwargs.get("clone_objects", False),
          modified_by=get_current_user(),
      )
      target.task_groups.append(obj)

      if kwargs.get("clone_tasks"):
        task_group.copy_tasks(
            obj,
            clone_people=kwargs.get("clone_people", False),
            clone_objects=kwargs.get("clone_objects", True)
        )

    return target

  @classmethod
<<<<<<< HEAD
  def eager_query(cls):
    return super(Workflow, cls).eager_query().options(
        orm.subqueryload('cycles').undefer_group('Cycle_complete')
           .subqueryload("cycle_task_group_object_tasks"),
        orm.subqueryload('task_groups'),
        orm.subqueryload('workflow_people'),
    )
=======
  def ensure_backlog_workflow_exists(cls):
    """Ensures there is at least one backlog workflow with an active cycle.
    If such workflow does not exist it creates one."""

    def any_active_cycle(workflows):
      """Checks if any active cycle exists from given workflows"""
      for workflow in workflows:
        for cur_cycle in workflow.cycles:
          if cur_cycle.is_current:
            return True
      return False

    # Check if backlog workflow already exists
    backlog_workflows = Workflow.query\
                                .filter(and_
                                        (Workflow.kind == "Backlog",
                                         Workflow.frequency == "one_time"))\
                                .all()

    if len(backlog_workflows) > 0 and any_active_cycle(backlog_workflows):
      return "At least one backlog workflow already exists"
    # Create a backlog workflow
    backlog_workflow = Workflow(description="Backlog workflow",
                                title="Backlog (one time)",
                                frequency="one_time",
                                status="Active",
                                recurrences=0,
                                kind="Backlog")

    # create wf context
    wf_ctx = backlog_workflow.get_or_create_object_context(context=1)
    backlog_workflow.context = wf_ctx
    db.session.flush(backlog_workflow)
    # create a cycle
    backlog_cycle = cycle.Cycle(description="Backlog workflow",
                                title="Backlog (one time)",
                                is_current=1,
                                status="Assigned",
                                start_date=None,
                                end_date=None,
                                context=backlog_workflow
                                .get_or_create_object_context(),
                                workflow=backlog_workflow)

    # create a cycletaskgroup
    backlog_ctg = cycle_task_group\
        .CycleTaskGroup(description="Backlog workflow taskgroup",
                        title="Backlog TaskGroup",
                        cycle=backlog_cycle,
                        status="InProgress",
                        start_date=None,
                        end_date=None,
                        context=backlog_workflow
                        .get_or_create_object_context())
    db.session.add_all([backlog_workflow, backlog_cycle, backlog_ctg])
    db.session.flush()

    # add fulltext entries
    get_indexer().create_record(fts_record_for(backlog_workflow))
    get_indexer().create_record(fts_record_for(backlog_cycle))
    get_indexer().create_record(fts_record_for(backlog_ctg))
    return "Backlog workflow created"
>>>>>>> e9edcc04


class WorkflowState(object):
  """Object state mixin.

  This is a mixin for adding workflow_state to all objects that can be mapped
  to workflow tasks.
  """

  _publish_attrs = [reflection.PublishOnly('workflow_state')]
  _update_attrs = []
  _stub_attrs = []

  @classmethod
  def _get_state(cls, current_tasks):
    """Get overall state of a group of tasks.

    Rules, the first that is true is selected:
      -if all are verified -> verified
      -if all are finished -> finished
      -if all are at least finished -> finished
      -if any are in progress or declined -> in progress
      -if any are assigned -> assigned

    The function will work correctly only for non Overdue states. If the result
    is overdue, it should be handled outside of this function.

    Args:
      current_tasks: list of tasks that are currently a part of an active
        cycle or cycles that are active in an workflow.

    Returns:
      Overall state according to the rules described above.
    """
    states = [task.status or "Assigned" for task in current_tasks]

    resulting_state = ""
    if states.count("Verified") == len(states):
      resulting_state = "Verified"
    elif states.count("Finished") == len(states):
      resulting_state = "Finished"
    elif not set(states).intersection({"InProgress", "Assigned", "Declined"}):
      resulting_state = "Finished"
    elif set(states).intersection({"InProgress", "Declined", "Finished",
                                   "Verified"}):
      resulting_state = "InProgress"
    elif "Assigned" in states:
      resulting_state = "Assigned"
    else:
      resulting_state = None

    return resulting_state

  @classmethod
  def get_object_state(cls, objs):
    """Get lowest state of an object

    Get the lowest possible state of the tasks relevant to one object. States
    are scanned in order: Overdue, InProgress, Finished, Assigned, Verified.

    Args:
      objs: A list of cycle group object tasks, which should all be mapped to
        the same object.

    Returns:
      Name of the lowest state of all active cycle tasks that relate to the
      given objects.
    """
    current_tasks = [task for task in objs if task.cycle.is_current]

    if not current_tasks:
      return None

    overdue_tasks = [task for task in current_tasks
                     if task.status != "Verified" and
                     task.end_date <= date.today()]
    if overdue_tasks:
      return "Overdue"

    return cls._get_state(current_tasks)

  @classmethod
  def get_workflow_state(cls, cycles):
    """Get lowest state of a workflow

    Get the lowest possible state of the tasks relevant to a given workflow.
    States are scanned in order: Overdue, InProgress, Finished, Assigned,
    Verified.

    Args:
      cycles: list of cycles belonging to a single workflow.

    Returns:
      Name of the lowest workflow state, if there are any active cycles.
      Otherwise it returns None.
    """
    current_cycles = [cycle for cycle in cycles if cycle.is_current]

    if not current_cycles:
      return None

    today = date.today()
    for cycle in current_cycles:
      for task in cycle.cycle_task_group_object_tasks:
        if task.status != "Verified" and task.end_date <= today:
          return "Overdue"

    return cls._get_state(current_cycles)

  @computed_property
  def workflow_state(self):
    return WorkflowState.get_object_state(self.cycle_task_group_object_tasks)<|MERGE_RESOLUTION|>--- conflicted
+++ resolved
@@ -25,12 +25,9 @@
 from ggrc.models.mixins import deferred
 from ggrc.models.person import Person
 from ggrc_basic_permissions.models import UserRole
-<<<<<<< HEAD
-=======
 from ggrc_workflows.models import cycle
 from ggrc_workflows.models import cycle_task_group
 from ggrc_workflows.models import cycle_task_group_object_task as ctgot
->>>>>>> e9edcc04
 from ggrc_workflows.models import workflow_person
 
 
@@ -234,7 +231,6 @@
     return target
 
   @classmethod
-<<<<<<< HEAD
   def eager_query(cls):
     return super(Workflow, cls).eager_query().options(
         orm.subqueryload('cycles').undefer_group('Cycle_complete')
@@ -242,7 +238,8 @@
         orm.subqueryload('task_groups'),
         orm.subqueryload('workflow_people'),
     )
-=======
+
+  @classmethod
   def ensure_backlog_workflow_exists(cls):
     """Ensures there is at least one backlog workflow with an active cycle.
     If such workflow does not exist it creates one."""
@@ -305,7 +302,6 @@
     get_indexer().create_record(fts_record_for(backlog_cycle))
     get_indexer().create_record(fts_record_for(backlog_ctg))
     return "Backlog workflow created"
->>>>>>> e9edcc04
 
 
 class WorkflowState(object):
