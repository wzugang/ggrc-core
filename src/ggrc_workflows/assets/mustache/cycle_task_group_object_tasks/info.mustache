--- conflicted
+++ resolved
@@ -10,28 +10,8 @@
   <section class="info{{#is_info_pin}} sticky-info-panel{{/is_info_pin}}">
 
     {{#is_info_pin}}
-<<<<<<< HEAD
-    <div class="clearfix">
-      <div class="tier-content pin">
-        <div class="info-pane-utility">
-          {{{render '/static/mustache/base_objects/info-pin.mustache'}}}
-          {{#is_allowed 'update' instance context='for'}}
-            <div class="details-wrap">
-              <a class="btn btn-small btn-draft dropdown-toggle" href="#" data-toggle="dropdown"><i class="grcicon-setup-color"></i></a>
-              <ul class="dropdown-menu" aria-labelledby="drop1" role="menu">
-                <li>
-                  <a href="javascript://" data-object-singular-override="Task for current Workflow Cycle" data-toggle="modal-ajax-form" data-modal-reset="reset" data-modal-class="modal-wide" data-object-singular="{{instance.class.model_singular}}" data-object-plural="{{instance.class.table_plural}}" data-object-id="{{instance.id}}">
-                    <i class="fa fa-pencil-square-o"></i>
-                    Edit Task
-                  </a>
-                </li>
-                <li>
-                  <clipboard-link title="Get permalink" notify="true" text="{{get_permalink}}" />
-                </li>
-=======
       {{{render '/static/mustache/base_objects/info-pin.mustache'}}}
     {{/is_info_pin}}
->>>>>>> d9e25f0e
 
     <div class="info-pane-utility">
       {{#is_allowed 'update' instance context='for'}}
