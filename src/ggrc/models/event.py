# Copyright (C) 2013 Google Inc., authors, and contributors <see AUTHORS file>
# Licensed under http://www.apache.org/licenses/LICENSE-2.0 <see LICENSE file>
# Created By: vraj@reciprocitylabs.com
# Maintained By: vraj@reciprocitylabs.com

from ggrc import db
from .mixins import Base, created_at_args

class Event(Base, db.Model):
  __tablename__ = 'events'

  http_method = db.Column(db.Enum(u'POST', u'PUT', u'DELETE'), nullable = False)
  resource_id = db.Column(db.Integer, nullable = False)
  resource_type = db.Column(db.String, nullable = False)

<<<<<<< HEAD
  # Following relationship uses lazy='subquery' as we always need the revisions
  events = db.relationship('Revision', backref='event', lazy='subquery', cascade='all, delete-orphan') 
  person = db.relationship('Person')
=======
  revisions = db.relationship('Revision', backref='event')

  _publish_attrs = [
      'http_method',
      'resource_id',
      'resource_type',
      'revisions',
  ]

  @classmethod
  def eager_query(cls):
    from sqlalchemy import orm

    query = super(Event, cls).eager_query().order_by('events.id desc')
    return query.options(
        orm.subqueryload('revisions'))
>>>>>>> 5ffbd751
<|MERGE_RESOLUTION|>--- conflicted
+++ resolved
@@ -13,12 +13,7 @@
   resource_id = db.Column(db.Integer, nullable = False)
   resource_type = db.Column(db.String, nullable = False)
 
-<<<<<<< HEAD
-  # Following relationship uses lazy='subquery' as we always need the revisions
-  events = db.relationship('Revision', backref='event', lazy='subquery', cascade='all, delete-orphan') 
-  person = db.relationship('Person')
-=======
-  revisions = db.relationship('Revision', backref='event')
+  revisions = db.relationship('Revision', backref='event', cascade='all, delete-orphan')
 
   _publish_attrs = [
       'http_method',
@@ -33,5 +28,4 @@
 
     query = super(Event, cls).eager_query().order_by('events.id desc')
     return query.options(
-        orm.subqueryload('revisions'))
->>>>>>> 5ffbd751
+        orm.subqueryload('revisions'))