# Copyright (C) 2013 Google Inc., authors, and contributors <see AUTHORS file>
# Licensed under http://www.apache.org/licenses/LICENSE-2.0 <see LICENSE file>
# Created By: dan@reciprocitylabs.com
# Maintained By: vraj@reciprocitylabs.com

from ggrc import db
from .associationproxy import association_proxy
from .mixins import deferred, BusinessObject, Timeboxed
from .object_document import Documentable
from .object_person import Personable
from .object_objective import Objectiveable
from .object_owner import Ownable
from .relationship import Relatable
from .reflection import PublishOnly
from .utils import validate_option

from sqlalchemy.orm import validates

<<<<<<< HEAD
class Directive(Timeboxed, BusinessObject, db.Model):
=======

class Directive(Timeboxed, Ownable, BusinessObject, db.Model):
>>>>>>> ae322681
  __tablename__ = 'directives'

  version = deferred(db.Column(db.String), 'Directive')
  organization = deferred(db.Column(db.String), 'Directive')
  scope = deferred(db.Column(db.Text), 'Directive')
  kind_id = deferred(db.Column(db.Integer), 'Directive')
  audit_start_date = deferred(db.Column(db.DateTime), 'Directive')
  audit_frequency_id = deferred(db.Column(db.Integer), 'Directive')
  audit_duration_id = deferred(db.Column(db.Integer), 'Directive')
  meta_kind = db.Column(db.String)
  kind = deferred(db.Column(db.String), 'Directive')

  sections = db.relationship(
      'Section', backref='directive', order_by='Section.slug', cascade='all, delete-orphan')
  controls = db.relationship( 'Control', backref='directive', order_by='Control.slug')
  directive_controls = db.relationship(
      'DirectiveControl', backref='directive', cascade='all, delete-orphan')
  # Not needed for the client at this time
  #mapped_controls = association_proxy(
  #    'directive_controls', 'control', 'DirectiveControl')
  program_directives = db.relationship('ProgramDirective', backref='directive', cascade='all, delete-orphan')
  programs = association_proxy(
      'program_directives', 'program', 'ProgramDirective')
  audit_frequency = db.relationship(
      'Option',
      primaryjoin='and_(foreign(Directive.audit_frequency_id) == Option.id, '\
                       'Option.role == "audit_frequency")',
      uselist=False,
      )
  audit_duration = db.relationship(
      'Option',
      primaryjoin='and_(foreign(Directive.audit_duration_id) == Option.id, '\
                       'Option.role == "audit_duration")',
      uselist=False,
      )

  __mapper_args__ = {
      'polymorphic_on': meta_kind
      }

  _publish_attrs = [
      'audit_start_date',
      'audit_frequency',
      'audit_duration',
      'controls',
      'kind',
      'organization',
      'programs',
      PublishOnly('program_directives'),
      PublishOnly('directive_controls'),
      'scope',
      'sections',
      'version',
      ]

  _sanitize_html = [
      'organization',
      'scope',
      'version',
      ]

  _include_links = [
      'program_directives',
      'directive_controls',
      ]

  @validates('kind')
  def validate_kind(self, key, value):
    if not value:
      return None
    if value not in self.valid_kinds:
      message = "Invalid value '{}' for attribute {}.{}.".format(
        value, self.__class__.__name__, key)
      raise ValueError(message)
    return value

  @validates('audit_duration', 'audit_frequency')
  def validate_directive_options(self, key, option):
    return validate_option(self.__class__.__name__, key, option, key)

  @classmethod
  def eager_query(cls):
    from sqlalchemy import orm

    query = super(Directive, cls).eager_query()
    return cls.eager_inclusions(query, Directive._include_links).options(
        orm.joinedload('audit_frequency'),
        orm.joinedload('audit_duration'),
        orm.subqueryload('controls'),
        orm.subqueryload('program_directives'),
        orm.subqueryload('directive_controls'),
        orm.subqueryload('sections'))


# FIXME: For subclasses, restrict kind
class Policy(
    Relatable, Objectiveable, Documentable, Personable, Ownable, Directive):
  __mapper_args__ = {
      'polymorphic_identity': 'Policy'
      }
  _table_plural = 'policies'
  valid_kinds = (
      "Company Policy", "Org Group Policy", "Data Asset Policy",
      "Product Policy", "Contract-Related Policy", "Company Controls Policy"
      )

  @validates('meta_kind')
  def validates_meta_kind(self, key, value):
    return 'Policy'

<<<<<<< HEAD
class Regulation(
    Relatable, Objectiveable, Documentable, Personable, Ownable, Directive):
=======

class Regulation(Relatable, Objectiveable, Documentable, Personable, Directive):
>>>>>>> ae322681
  __mapper_args__ = {
      'polymorphic_identity': 'Regulation'
      }
  _table_plural = 'regulations'
  valid_kinds = ("Regulation",)

  @validates('meta_kind')
  def validates_meta_kind(self, key, value):
    return 'Regulation'

<<<<<<< HEAD
class Contract(
    Relatable, Objectiveable, Documentable, Personable, Ownable, Directive):
=======

class Standard(Relatable, Objectiveable, Documentable, Personable, Directive):
  __mapper_args__ = {
      'polymorphic_identity': 'Standard'
      }
  _table_plural = 'standards'
  valid_kinds = ("Standard",)

  @validates('meta_kind')
  def validates_meta_kind(self, key, value):
    return 'Standard'


class Contract(Relatable, Objectiveable, Documentable, Personable, Directive):
>>>>>>> ae322681
  __mapper_args__ = {
      'polymorphic_identity': 'Contract'
      }
  _table_plural = 'contracts'
  valid_kinds = ("Contract",)

  @validates('meta_kind')
  def validates_meta_kind(self, key, value):
    return 'Contract'<|MERGE_RESOLUTION|>--- conflicted
+++ resolved
@@ -16,12 +16,7 @@
 
 from sqlalchemy.orm import validates
 
-<<<<<<< HEAD
 class Directive(Timeboxed, BusinessObject, db.Model):
-=======
-
-class Directive(Timeboxed, Ownable, BusinessObject, db.Model):
->>>>>>> ae322681
   __tablename__ = 'directives'
 
   version = deferred(db.Column(db.String), 'Directive')
@@ -132,13 +127,8 @@
   def validates_meta_kind(self, key, value):
     return 'Policy'
 
-<<<<<<< HEAD
 class Regulation(
     Relatable, Objectiveable, Documentable, Personable, Ownable, Directive):
-=======
-
-class Regulation(Relatable, Objectiveable, Documentable, Personable, Directive):
->>>>>>> ae322681
   __mapper_args__ = {
       'polymorphic_identity': 'Regulation'
       }
@@ -149,12 +139,8 @@
   def validates_meta_kind(self, key, value):
     return 'Regulation'
 
-<<<<<<< HEAD
-class Contract(
+class Standard(
     Relatable, Objectiveable, Documentable, Personable, Ownable, Directive):
-=======
-
-class Standard(Relatable, Objectiveable, Documentable, Personable, Directive):
   __mapper_args__ = {
       'polymorphic_identity': 'Standard'
       }
@@ -165,9 +151,8 @@
   def validates_meta_kind(self, key, value):
     return 'Standard'
 
-
-class Contract(Relatable, Objectiveable, Documentable, Personable, Directive):
->>>>>>> ae322681
+class Contract(
+    Relatable, Objectiveable, Documentable, Personable, Ownable, Directive):
   __mapper_args__ = {
       'polymorphic_identity': 'Contract'
       }
