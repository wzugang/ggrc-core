# Copyright (C) 2015 Google Inc., authors, and contributors <see AUTHORS file>
# Licensed under http://www.apache.org/licenses/LICENSE-2.0 <see LICENSE file>
# Created By: miha@reciprocitylabs.com
# Maintained By: miha@reciprocitylabs.com

from ggrc.app import app
from ggrc.login import login_required
from flask import render_template
from ggrc import settings


def init_mockup_views():

  # Do not load mockup views in production
  if settings.PRODUCTION:
    return

  @app.route("/mockups/sample")
  @login_required
  def mockup_sample():
    return render_template("mockups/sample.haml")

  @app.route("/mockups/new_mockup")
  @login_required
<<<<<<< HEAD
  def mockup_request():
    return render_template("mockups/base.haml")

  @app.route("/mockups/request-info-pane")
  @login_required
  def mockup_sample2():
    return render_template("mockups/base.haml")

  @app.route("/mockups/request")
  @login_required
  def mockup_request():
=======
  def mockup_sample2():
>>>>>>> 7fd1d9b5
    return render_template("mockups/base.haml")<|MERGE_RESOLUTION|>--- conflicted
+++ resolved
@@ -22,7 +22,6 @@
 
   @app.route("/mockups/new_mockup")
   @login_required
-<<<<<<< HEAD
   def mockup_request():
     return render_template("mockups/base.haml")
 
@@ -34,7 +33,4 @@
   @app.route("/mockups/request")
   @login_required
   def mockup_request():
-=======
-  def mockup_sample2():
->>>>>>> 7fd1d9b5
     return render_template("mockups/base.haml")