/*
 * Copyright (C) 2013 Google Inc., authors, and contributors <see AUTHORS file>
 * Licensed under http://www.apache.org/licenses/LICENSE-2.0 <see LICENSE file>
 * Created By: brad@reciprocitylabs.com
 * Maintained By: brad@reciprocitylabs.com
 */

.lhs-holder {
  background: #eee;
  overflow-x: hidden;
}

.lhs {
  position:relative;
  .lhs-bg {
    margin-top:5px;
    display:none;
    float:right;
    width:40px;
    height:70px;
    background:transparent image-url('bgnds/lhs-closed.png') no-repeat 0 0;
    @include opacity(0.6);
  }
  &.lhs-closed {
    margin-left:-200px;
    cursor:pointer;
    overflow:hidden;
    .lhs-bg {
      display:block;
    }
    .lhs-search,
    .lhs-nav {
      display:none;
    }
    .top-level, .bar-h {
      visibility:hidden;
    }
  }
  .lhs-search {
    padding:10px;
    > input {
      margin-bottom: 0;
      background-image: image-url("grcicons/icons.png");
      background-repeat: no-repeat;
      @include background-size(368px 416px);
      background-position:-268px -195px;
      padding-left: 23px;
      font-size:12px;
    }
  }
}

.lhs-nav {
  &.emphasized { // special case for programs
   ul {
     margin-bottom:0;
   }
  }
  .accordion-group { // override bootstrap
    border:none;
  }
  padding:10px 0 0 0;
  ul {
    @include reset-list();
    margin-bottom:14px;
    &.sub-level {
      margin-bottom:0px;
      li.spinny {
        padding:0;
        margin:0;
        > .spinner {
          width: 30px;
          height: 30px;
          left: 40px;
          top: 14px;
        }
      }
    }
    &.sub-actions {
      margin-bottom:14px;
    }
    &.collapse {
      margin-bottom:0px;
      &.in {
        margin-bottom:14px;
      }
    }
    li {
      position:relative;
      font-size:14px;
      line-height:24px;
      i {
        margin-top:4px;
      }
      small {
        font-size:12px;
      }
      a {
        display:block;
        padding-left:26px;
        background: image-url('grcicons/not-open.png') no-repeat 10px center;
        @include background-size(17px 12px);
        &:hover {
          text-decoration:none;
          background:#fff image-url('grcicons/not-open.png') no-repeat 10px center;
          @include background-size(17px 12px);
        }
        &.active {
          background:#fff image-url('grcicons/open.png') no-repeat 10px center;
          @include background-size(17px 12px);
        }
      }
      &.programs {
        a {
          color:$programs;
        }
      }
      &.finished {
        a {
          background-color: $rqAccepted;
        }
        .finished-number {
          margin-right: 10px;
          &.error {
            font-weight: normal;
            color: #ce3e3e;
          }
        }
      }
    }
    li {
      &.governance {
        a {
          color:$governance;
        }
      }
    }
    li {
      &.business {
        a {
          color:$business;
        }
      }
    }
    li {
      &.entities {
        a {
          color:$entities;
        }
      }
    }
    li {
      &.risk {
        a {
          color:$risk;
        }
      }
    }
    li {
      &.objectives {
        a {
          color: $objectives;
        }
      }
    }
    li {
      &.controls {
        a {
          color: $controls;
        }
      }
    }
    li {
      &.entities {
        a {
          color: $entities;
        }
      }
    }
    li {
      &.workflow {
        a {
          color:$programs;
        }
        &.Active {
          a {
            color: $green;
          }
        }
        &.Draft {
          a {
            color: darken(#f60,10%);
          }
        }
        &.Inactive {
          a {
            color: #666;
          }
        }
      }
    }
  }
  ul.sub-level,
  ul.sub-actions {
    background:#fff;
    display: none;
    overflow: auto;
    max-height: 160px;

    li {
      font-size:12px;
      &.no-access {
        padding-left:28px;
      }
      a {
        [class*="span"] {
          min-height:24px;
        }
        padding-left:28px;
        background:$white;
        span.lhs-item {
          display:block;
          width: auto !important;
          margin-right: 60px;
          @include oneline();
          &.lhs-item-long {
            margin-right: 10px;
          }
          &.lhs-item-medium {
            margin-right: 36px;
          }

        }
        &.active {
          background:#fff;
        }
        &:hover {
          text-decoration:underline;
          background:#fff;
          span {
            text-decoration:underline;
          }
        }
        .lhs-private {
          margin-right: 17px;
          position: absolute;
          top: 0px;
          right: 20px;
        }
        .lhs-people {
          margin-right: 17px;
          position: absolute;
          top: 0px;
          right: 0px;
        }
      }
      &.view-more {
        a {
          color:#4c9deb;
        }
      }
      &.add-new {
        border-bottom:1px solid #ccc;
        a {
          background:#fff;
          color:$link;
        }
      }
      &.filters {
        padding-left:28px;
        background:$white;
        height: 24px;
        margin-top: -24px;
        position: absolute;
        width:100%;
        a.wf-trigger {
          display: inline-block;
          background-color:#eee;
          color:#666;
          margin:0 4px 0 0;
          font-size:11px;
          text-transform:lowercase;
          padding:0 4px;
          line-height:16px;
          @include border-radius(4px);
          @include transition(background 0.2s ease, color 0.2s ease);
          &.active {
            &.wf-active {
            background:$green;
            color:$white;
            }
            &.wf-draft {
            background:darken(#f60,10%);
            color:$white;
            }
            &.wf-inactive {
            background:#666;
            color:$white;
            }
          }
          &:hover {
            text-decoration:none;
            background:#ddd;
            color:$link;
          }
        }
      }
    }
  }
  ul.with-filters {
    margin-top: 24px;
  }
  h2 {
    font-size:11px;
    font-weight:bold;
    padding-left:10px;
    text-transform:uppercase;
  }
  &.recent {
    ul.top-level {
      a {
        font-size:12px;
        color:#333;

        padding-left: 10px;
        background: none;
        &:hover {
         background:#fff;
         text-decoration:underline;
        }
      }
    }
  }
}

.bar-h {
  height:6px;
  background-color:#fff;
  border-top:1px solid #aaa;
  border-bottom:1px solid #aaa;
  //background-image: image-url("bgnds/drag-h.png");
  @include background-size(30px 2px);
  background-repeat:no-repeat;
  background-position:50% 2px;
  @include opacity(0.3);
  /*
  &:hover {
    @include opacity(1);
    cursor:move;
  };
  */
}

.bar-v {
  position: fixed;
  top:30px;
  left:240px;
  height:100%;
  z-index:100;
  width:6px;
  background-color:$white;
  border-left:1px solid $tabBorder;
  border-right:1px solid $tabBorder;
  background-image: image-url("bgnds/drag-v.png");
  @include background-size(2px 30px);
  background-repeat:no-repeat;
  background-position:2px 50%;
  cursor:ew-resize;
  &:hover {
    background-color:$white;
  };
  &.bar-closed {
    left:40px;
    cursor:e-resize;
  }
  &.objnav {
    z-index: 1;  // Show object nav bar-v below title
  }
}

// TOP INNER NAV
.top-inner-nav {
  ul.internav {
    @include reset-list();
    @include clearfix();
    margin-left: 11px;
    li {
      position: relative;
      float: left;
      margin-bottom: -1px;
      &.inner-nav-button {
        text-align: center;
        padding: 1px 10px 0 10px;
        float: right;
        .message {
          color: $green;
        }
        .tiny-help-text {
          padding-top: 4px;
          font-size: 10px;
          line-height: 13px;
          display: inline-block;
          margin: 0;
        }
      }
      &.finished {
        background: $rqAccepted;
      }
      &.started {
        background: $rqStarted;
      }
      &.overdue {
        background: $red;
        a {
          color: $white;
          i {
            @include opacity(1);
          }
        }
      }
    }
    a {
      padding: 0 9px;
      display: block;
      line-height: 29px;
      font-size: 13px;
      color: $tabTitle;
      border: 1px solid transparent;
      &:hover {
        background: $tabHoverBgnd;
        color: $white;
        text-decoration: none;
      }
    }
    i {
      margin-top: 6px;
      @include opacity(0.55);
    }
    li.active {
      a {
        color: $subTitle;
        background-color: $white;
        border: 1px solid $tabBorder;
        border-bottom-color: transparent;
        i {
          @include opacity(8);
        }
      }
    }
    li:hover {
<<<<<<< HEAD
      a {
=======
      > a {
>>>>>>> 6e4690cf
        background-color: $tabHoverBgnd;
        color: $white;
        i {
          @include opacity(1);
        }
      }
      &.overdue {
        a {
          background-color: $red;
          color: $white;
        }
      }
    }
    &.business {
      li:hover {
<<<<<<< HEAD
        a {
=======
        > a {
>>>>>>> 6e4690cf
          color: $white;
          background-color:$business;
        }
      }
    }
    &.governance {
      li:hover {
<<<<<<< HEAD
        a {
=======
        > a {
>>>>>>> 6e4690cf
          background-color:$governance;
        }
      }
    }
    &.risk {
      li:hover {
<<<<<<< HEAD
        a {
=======
        > a {
>>>>>>> 6e4690cf
          background-color:$risk;
        }
      }
    }
    &.program {
      li:hover {
<<<<<<< HEAD
        a {
=======
        > a {
>>>>>>> 6e4690cf
          color: $white;
          background-color:$programs;
        }
      }
    }
    &.objectives {
      li:hover {
<<<<<<< HEAD
        a {
=======
        > a {
>>>>>>> 6e4690cf
          background-color:$objectives;
        }
      }
    }
    &.controls {
      li:hover {
<<<<<<< HEAD
        a {
=======
        > a {
>>>>>>> 6e4690cf
          color: $white;
          background-color:$controls;
        }
      }
    }
    &.entities {
      li:hover {
<<<<<<< HEAD
        a {
=======
        > a {
>>>>>>> 6e4690cf
          color: $white;
          background-color:$entities;
        }
      }
    }
    &.workflow {
      li:hover {
<<<<<<< HEAD
        a {
=======
        > a {
>>>>>>> 6e4690cf
          color: $white;
          background-color:$programs;
        }
      }
    }
  }
}

// INNER NAV
/* Inner nav dont exist anymore. It is moved up to top-inner-nav
.inner-nav {
  .object-nav {
    .add-nav-item {
      position:relative;
      display:block;
      background:#fff;
      a.dropdown-toggle {
        padding-left:20px;
        display:block;
        line-height:24px;
        font-size:12px;
        font-weight:bold;
      }
      ul.dropdown-menu {
        padding:10px;
        width:240px;
        font-size:12px;
        li.title {
          font-weight:bold;
        }
      }
    }
    .add-more-objects {
      padding-left:20px;
      display:block;
      line-height:30px;
      font-size:13px;
      border-bottom:1px solid #ddd;
      color:$link;
    }
  }
  ul.internav {
    @include reset-list();
    margin-top:10px;
    overflow-y:auto;
    li {
      background:$white;
      position:relative;
      .drag {
        position:absolute;
        top:0;
        left:0;
        width:16px;
        height:24px;
        line-height:24px;
        cursor:move;
        &:hover {
          background-image: image-url("grcicons/icons.png");
          background-repeat: no-repeat;
          @include background-size(368px 416px);
          background-position: -270px -316px;
        }
      }
      &.inner-nav-button {
        text-align: center;
        border-bottom: 1px solid #ddd;
        padding: 10px;
        .message {
          color: $green;
        }
        .tiny-help-text {
          padding-top:4px;
          font-size:10px;
          line-height:13px;
        }
      }
      &.finished {
        background: $rqAccepted;
      }
      &.started {
        background: $rqStarted;
      }
      &.overdue {
        background: $red;
        a {
          color: $white;
          i {
            @include opacity(1);
          }
        }
      }
    }
    a {
      padding-left:20px;
      display:block;
      line-height:24px;
      font-size:13px;
      color:#777;
      &:hover {
        background-color:#444;
        background-image: image-url("grcicons/icons.png");
        background-repeat: no-repeat;
        @include background-size(368px 416px);
        background-position: -270px -316px;
        color:#fff;
        text-decoration:none;
      }
      span {
        font-size:11px;
      }
    }
    i {
      margin-top:3px;
      margin-right:6px;
      @include opacity(0.3);
    }
    li.active {
      a {
        color:#000;
        font-weight:bold;
        i {
          @include opacity(1);
        }
      }
    }
    li:hover {
      a {
        background-color:#444;
        color:#fff;
        i {
          @include opacity(1);
        }
      }
      &.overdue {
        a {
          background-color: $red;
          color: $white;
        }
      }
    }
    &.business {
      li:hover {
        a {
          color:#fff;
          background-color:$business;
        }
      }
    }
    &.governance {
      li:hover {
        a {
          background-color:$governance;
        }
      }
    }
    &.risk {
      li:hover {
        a {
          background-color:$risk;
        }
      }
    }
    &.program {
      li:hover {
        a {
          color:#fff;
          background-color:$programs;
        }
      }
    }
    &.objectives {
      li:hover {
        a {
          background-color:$objectives;
        }
      }
    }
    &.controls {
      li:hover {
        a {
          color:#fff;
          background-color:$controls;
        }
      }
    }
    &.entities {
      li:hover {
        a {
          color:#fff;
          background-color:$entities;
        }
      }
    }
    &.workflow {
      li:hover {
        a {
          color:#fff;
          background-color:$programs;
        }
      }
    }
  }
  ul.innernav-arrow {
    a {
      &.w-arrow {
        padding-left: 48px;
      }
    }
    .arrow {
      background: image-url('grcicons/not-open.png') no-repeat 0 0;
      @include background-size(17px 12px);
      width: 17px;
      height: 12px;
      position: absolute;
      top: 8px;
      left: 24px;
      padding: 0;
      cursor: pointer;
      &.active {
        background: image-url('grcicons/open.png') no-repeat 0 0;
        @include background-size(17px 12px);
      }
    }
    li {
      ul.sub-level {
        @include reset-list();
        li {
          a {
            border-bottom: 1px dotted #ddd;
            font-size: 11px;
            padding-left: 22px;
            &:hover {
              background-color: $rqAccepted;
              background-image: none;
              background-position: 0 0;
              color: #777;
            }
            i {
              @include opacity(1);
            }
          }
          &:hover {
            a {
              background-color: $rqAccepted;
              color:#777;
            }
          }
          &:last-child {
            a {
              border-bottom: 1px solid #ddd;
            }
          }
        }
      }
      &:hover,
      &.active {
        ul.sub-level {
          li {
            a {
              background-color:#fff;
              color:#777;
              background-image: none;
              background-position: 0 0;
              &:hover {
                background-color: $rqAccepted;
              }
            }
          }
        }
      }
    }
  }
}
*/

.extended-info {
  position:absolute;
  top:-1px;
  right:-422px;
  z-index:2000;
  width:400px;
  padding:2px 10px;
  background:#fff;
  border:1px solid #ddd;
  &.fade {
    display : none;
  }
  &.in {
    display : block;
    @include opacity(1);
  }
  span.error {
    font-size:12px;
    font-weight:normal;
    color:#e00;
  }
  a.main-title {
    &.oneline {
      display: inline-block;
    }
    i {
      @include opacity(0.5);
    }
    &:hover {
      i {
        @include opacity(1);
      }
      text-decoration:none;
    }
  }
  p {
    font-size:12px;
    &.Draft {
      color:darken(#f60,10%);
      font-weight:bold;
    }
    &.Active {
      color:$green;
      font-weight:bold;
    }
    &.Inactive {
      color:#666;
      font-weight:bold;
    }
  }
  .rtf {
    font-size:12px;
    line-height:16px;
    a {
      display:inline;
      padding:0;
    }
  }
  .extended-info-contact {
    @include oneline();
    p {
      font-size:12px;
      span {
        line-height:16px;
        display: block;
      }
    }
  }
  .code {
    font-size:11px;
    font-style:italic;
    color:#777;
  }
  .links {
    margin-top:6px;
    [class*="span"] {
      min-height:24px;
    }
    border-top:1px solid #ccc;
    font-size:12px;
    a {
      display: inline-block;
      line-height: 26px;
      &.primary {
        float:right;
        i {
          margin-top: 5px;
        }
      }
    }
    .secondary {
      color: #999;
    }
    span {
      &.primary {
        float:right;
        display: inline-block;
        line-height: 26px;
        color: #999;
        i {
          margin-top: 4px;
          @include opacity(0.45);
        }
      }
    }
  }
  .info {
    font-size:12px;
  }
  a {
    padding-left:0;
    &:hover {
      text-decoration:underline;
      background:none;
    }
    &.url {
      font-size:12px;
      color:#369;
      margin-bottom:6px;
    }
    &.oneline {
      display: inline-block;
    }
  }
  .no-url {
    display: inline-block;
    font-size: 12px;
    margin-bottom: 10px;
    font-style: italic;
  }
}

// fix for redundant lhn scroll
.accordion {
  margin-bottom:0;
}


.accordion-group-inner {
  .sub-level {
    display: none;
  }
}

// advanced search

.advanced-search {
  a {
    margin-top:-8px;
  	text-align:center;
  	font-size:12px;
  	text-decoration:underline;
  	display:block;
  	line-height:16px;
  }
}

//

label {
  &.my-work-label {
    font-size:12px;
    font-weight:bold;
    float:right;
    margin-top:4px;
  }
}<|MERGE_RESOLUTION|>--- conflicted
+++ resolved
@@ -448,11 +448,7 @@
       }
     }
     li:hover {
-<<<<<<< HEAD
-      a {
-=======
       > a {
->>>>>>> 6e4690cf
         background-color: $tabHoverBgnd;
         color: $white;
         i {
@@ -468,11 +464,7 @@
     }
     &.business {
       li:hover {
-<<<<<<< HEAD
-        a {
-=======
         > a {
->>>>>>> 6e4690cf
           color: $white;
           background-color:$business;
         }
@@ -480,33 +472,21 @@
     }
     &.governance {
       li:hover {
-<<<<<<< HEAD
-        a {
-=======
         > a {
->>>>>>> 6e4690cf
           background-color:$governance;
         }
       }
     }
     &.risk {
       li:hover {
-<<<<<<< HEAD
-        a {
-=======
         > a {
->>>>>>> 6e4690cf
           background-color:$risk;
         }
       }
     }
     &.program {
       li:hover {
-<<<<<<< HEAD
-        a {
-=======
         > a {
->>>>>>> 6e4690cf
           color: $white;
           background-color:$programs;
         }
@@ -514,22 +494,14 @@
     }
     &.objectives {
       li:hover {
-<<<<<<< HEAD
-        a {
-=======
         > a {
->>>>>>> 6e4690cf
           background-color:$objectives;
         }
       }
     }
     &.controls {
       li:hover {
-<<<<<<< HEAD
-        a {
-=======
         > a {
->>>>>>> 6e4690cf
           color: $white;
           background-color:$controls;
         }
@@ -537,11 +509,7 @@
     }
     &.entities {
       li:hover {
-<<<<<<< HEAD
-        a {
-=======
         > a {
->>>>>>> 6e4690cf
           color: $white;
           background-color:$entities;
         }
@@ -549,11 +517,7 @@
     }
     &.workflow {
       li:hover {
-<<<<<<< HEAD
-        a {
-=======
         > a {
->>>>>>> 6e4690cf
           color: $white;
           background-color:$programs;
         }
