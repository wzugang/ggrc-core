--- conflicted
+++ resolved
@@ -67,7 +67,6 @@
       background-image: image-url("grcicons/icons.png");
       background-repeat: no-repeat;
       @include background-size(368px 416px);
-<<<<<<< HEAD
       background-position: -334px -314px;
       &.active {
         background-position: -238px -74px;
@@ -118,11 +117,6 @@
     &.active {
       color: $deepOrange;
       background: $white;
-=======
-      background-position: -340px -315px;
-      padding-left: 23px;
-      font-size:12px;
->>>>>>> 3879cfec
     }
   }
 }
