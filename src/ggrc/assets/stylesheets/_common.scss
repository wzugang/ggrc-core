--- conflicted
+++ resolved
@@ -1272,7 +1272,6 @@
   }
 }
 
-<<<<<<< HEAD
 .inner-count-list {
   @include reset-list();
   li {
@@ -1282,11 +1281,11 @@
       margin-top: 0 !important;
     }
   }
-=======
+}
+
 .workflow-trigger {
   font-size: 12px;
   float: right;
   display: inline-block;
   margin-top: 6px;
->>>>>>> d9d0a6bc
 }