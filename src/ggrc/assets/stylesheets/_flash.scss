/*
 * Copyright (C) 2013 Google Inc., authors, and contributors <see AUTHORS file>
 * Licensed under http://www.apache.org/licenses/LICENSE-2.0 <see LICENSE file>
 * Created By: brad@reciprocitylabs.com
 * Maintained By: brad@reciprocitylabs.com
 */

/* flash-messages */
.flash .message {
  -moz-border-radius: 0;
  -webkit-border-radius: 0;
  border-radius: 0;
  text-align:center;
  margin: 0 auto 15px;
  font-size:11px;
}

.flash .message p {
  margin:8px;
  font-weight:bold;
  font-size:11px;
}
.flash .error {
  border: 1px solid #e00;
  background-color: #fdd;
  font-size:11px;
}
.flash .warning {
  border: 1px solid #fffaaa;
  background-color: #ffffcc;
  font-size:11px;
}
.flash .notice {
  border: 1px solid #1FDF00;
  background-color: #BBFFB6;
  font-size:11px;
}

.flash {
  .alert {
    .close {
      margin: 0;
    }
  }
}

.alert-danger,
.alert-error {
  border: 1px solid #e00;
}
.alert-progress {
  color: #333333;
  border: 1px solid #00e;
  background: image-url('ajax-loader.gif') no-repeat 10px 9px;
  background-color: #ddf;
  padding-left: 35px;
}

.alert {
  margin: 0 20px 20px 20px;
<<<<<<< HEAD
  @include border-radius(0);
=======
  p {
    margin-bottom: 0;
  }
>>>>>>> 3879cfec
  &.warning {
    border: 1px solid $warningBorder;
    background-color: $warningBgnd;
    color: $red;
  }
}<|MERGE_RESOLUTION|>--- conflicted
+++ resolved
@@ -58,13 +58,10 @@
 
 .alert {
   margin: 0 20px 20px 20px;
-<<<<<<< HEAD
   @include border-radius(0);
-=======
   p {
     margin-bottom: 0;
   }
->>>>>>> 3879cfec
   &.warning {
     border: 1px solid $warningBorder;
     background-color: $warningBgnd;
