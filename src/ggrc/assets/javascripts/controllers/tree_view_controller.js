--- conflicted
+++ resolved
@@ -198,40 +198,36 @@
     });
     refresh_queue.trigger().then(function() {
       can.Observe.stopBatch();
-<<<<<<< HEAD
-
       that.add_child_lists(that.options.attr("list")); //since the view is handling adding new controllers now, configure before rendering.
       GGRC.queue_event(function() {
-        that.element && that.element.trigger("updateCount", that.options.list.length).trigger("loaded").find(".spinner").remove();
+        function when_attached_to_dom(cb) {
+          // Trigger the "more" toggle if the height is the same as the scrollable area
+          !function poll() {
+            if (!that.element) {
+              return;
+            } else if (that.element.closest(document.documentElement).length) {
+              cb();
+            }
+            else {
+              setTimeout(poll, 100);
+            }
+          }();
+        }
+
+        if (that.element) {
+          when_attached_to_dom(function() {
+            that.element.trigger("updateCount", that.options.list.length)
+            .trigger("loaded")
+            .trigger("subtree_loaded")
+            .find(".spinner").remove();
+          });
+        }
       });
 
       if(that.options.footer_view) {
         can.view(that.options.footer_view, that.options, function(frag) {
           that.options.attr("$footer", $(frag.children));
           that.element && that.element.append(frag);
-=======
-    });
-    can.view(this.options.list_view, this.options, function(frag) {
-      function when_attached_to_dom(cb) {
-        // Trigger the "more" toggle if the height is the same as the scrollable area
-        !function poll() {
-          if (!that.element) {
-            return;
-          } else if (that.element.closest(document.documentElement).length) {
-            cb();
-          }
-          else {
-            setTimeout(poll, 100);
-          }
-        }();
-      }
-
-      if (that.element) {
-        that.element.html(frag);
-        when_attached_to_dom(function() {
-          that.element.trigger("updateCount", that.options.list.length);
-          that.element.trigger("loaded");
->>>>>>> e52617bd
         });
       }
     });
@@ -269,7 +265,7 @@
   //   this.options.list[index].attr("instance", newVal);
   // }
 
-  , ".tree-structure loaded" : function(el, ev) {
+  , ".tree-structure subtree_loaded" : function(el, ev) {
     ev.stopPropagation();
     var instance_id = el.closest(".tree-item").data("object-id");
     var parent = can.reduce(this.options.list, function(a, b) {
