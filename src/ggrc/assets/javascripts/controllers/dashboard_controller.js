/*!
    Copyright (C) 2013 Google Inc., authors, and contributors <see AUTHORS file>
    Licensed under http://www.apache.org/licenses/LICENSE-2.0 <see LICENSE file>
    Created By: brad@reciprocitylabs.com
    Maintained By: brad@reciprocitylabs.com
*/

(function(can, $) {

can.Control("CMS.Controllers.Dashboard", {
    defaults: {
      widget_descriptors: null
      //, widget_listeners: null
      //, widget_containers: null
      //
    }

}, {
    init: function(el, options) {
      CMS.Models.DisplayPrefs.getSingleton().then(function (prefs) {
        this.display_prefs = prefs;

        this.init_page_title();
        this.init_page_help();
        this.init_page_header();
        this.init_widget_descriptors();
        if (!this.inner_nav_controller) {
          this.init_inner_nav();
        }
        this.update_inner_nav();
          
        // Before initializing widgets, hide the container to not show
        // loading state of multiple widgets before reducing to one.
        this.hide_widget_area();
        this.init_default_widgets();
        if (!this.widget_area_controller) {
          this.init_widget_area();
        }
      }.bind(this));
    }

  , init_page_title: function() {
      var page_title = null;
      if (typeof(this.options.page_title) === "function")
        page_title = this.options.page_title(this);
      else if (this.options.page_title)
        page_title = this.options.page_title;
      if (page_title)
        $("head > title").text(page_title);
    }

  , init_page_help: function() {
      var page_help = null;
      if (typeof(this.options.page_help) === "function")
        page_help = this.options.page_help(this);
      else if (this.options.page_help)
        page_help = this.options.page_help;
      if (page_help)
        this.element.find("#page-help").attr("data-help-slug", page_help);
    }

  , init_page_header: function() {
      var that = this;
      if (this.options.header_view) {
        can.view(this.options.header_view, this.options, function(frag) {
          that.element.find("#page-header").html(frag);
        });
      }
    }

  , init_widget_area: function() {
      this.widget_area_controller = new CMS.Controllers.SortableWidgets(
          this.element.find('.widget-area'), {
              dashboard_controller: this,
              sort: GGRC.WidgetList.get_default_widget_sort()
          });
      if (!this.inner_nav_controller) {
        //  If there is no inner-nav, then ensure widgets are shown
        //  FIXME: This is a workaround because widgets and widget-areas are
        //    hidden, assuming InnerNav controller will show() them
        this.get_active_widget_containers()
          .show()
          .find('.widget').show()
          .find('> section.content').show();
      }
    }

  , init_inner_nav: function() {
      var $internav = this.element.find('.internav');
      if ($internav.length > 0) {
        this.inner_nav_controller = new CMS.Controllers.InnerNav(
            this.element.find('.internav'), {
                dashboard_controller: this
            });
      }

      if (this.display_prefs.getNavHidden()) {
        // page needs time to render
        setTimeout(this.close_nav.bind(this), 500);
      }
    }

  , ".nav-trigger click": function(el, ev) {
      if(el.hasClass("active")) {
        this.close_nav(el);
      } else {
        this.open_nav(el);
      }
    }

<<<<<<< HEAD
  , open_nav: function (el) {
    el || (el = $(".nav-trigger"));
    var options = {
        duration: 800,
        easing: 'easeOutExpo'
    },
        $tooltip = el.find("i"),
        $nav = el.closest("body").find(".top-inner-nav"),
        $lhn_nav = el.closest("body").find(".lhs-holder"),
        $content = el.closest("body").find(".object-area"),
        $fake_merge = $content.add($lhn_nav);

    el.addClass("active");
    $tooltip.attr("data-original-title", "Hide menu");
    $nav.animate({top: "96"}, options);
    $fake_merge.animate({top: "136"}, options);

    this.display_prefs.setNavHidden("", false);
    $(window).trigger("resize");
  }

  , close_nav: function (el) {
    el || (el = $(".nav-trigger"));
    var options = {
        duration: 800,
        easing: 'easeOutExpo'
    },
        $tooltip = el.find("i"),
        $nav = el.closest("body").find(".top-inner-nav"),
        $lhn_nav = el.closest("body").find(".lhs-holder"),
        $content = el.closest("body").find(".object-area"),
        $fake_merge = $content.add($lhn_nav);

    el.removeClass("active");
    $tooltip.attr("data-original-title", "Show menu");
    $nav.animate({top: "66"}, options);
    $fake_merge.animate({top: "106"}, options);

    this.display_prefs.setNavHidden("", true);
    $(window).trigger("resize");
  }
=======
  , ".nav-trigger click": function(el, ev) {
      var options = {
            duration: 800,
            easing: 'easeOutExpo'
          },
          $tooltip = el.find("i"),
          $nav = el.closest("body").find(".top-inner-nav"),
          $lhn_nav = el.closest("body").find(".lhs-holder"),
          $content = el.closest("body").find(".object-area"),
          $fake_merge = $content.add($lhn_nav);
      if(el.hasClass("active")) {
        el.removeClass("active");
        $tooltip.attr("data-original-title", "Show menu");
        $nav.animate({top: "66"}, options);
        $fake_merge.animate({top: "106"}, options);
      } else {
        el.addClass("active");
        $tooltip.attr("data-original-title", "Hide menu");
        $nav.animate({top: "96"}, options);
        $fake_merge.animate({top: "136"}, options);
      }
    }
>>>>>>> b9e2b5d4

  , init_widget_descriptors: function() {
      var that = this;

      this.options.widget_descriptors = this.options.widget_descriptors || {};
    }

  , init_default_widgets: function() {
      var that = this
        ;

      can.each(this.options.default_widgets, function(name) {
        var descriptor = that.options.widget_descriptors[name]
          ;

        that.add_dashboard_widget_from_descriptor(descriptor);
      });
    }

  , hide_widget_area: function() {
      this.get_active_widget_containers().hide();
    }

  , show_widget_area: function() {
      this.get_active_widget_containers().show();
    }

  , " widgets_updated" : "update_inner_nav"

  , " updateCount": function(el, ev, count) {
      this.inner_nav_controller.update_widget_count($(ev.target), count);
    }

  , " inner_nav_sort_updated": function(el, ev, widget_ids) {
        this.apply_widget_sort(widget_ids);
      }

  , apply_widget_sort: function(widget_ids) {
      var that = this
        ;

      can.each(this.get_active_widget_containers().toArray(), function(elem) {
        $(elem).trigger("apply_widget_sort", [widget_ids])
      });
    }

  , update_inner_nav: function(el, ev, data) {
      if (this.inner_nav_controller) {
        if(data) {
          this.inner_nav_controller.update_widget(data.widget || data, data.index);
        } else {
          this.inner_nav_controller.update_widget_list(
            this.get_active_widget_elements());
        }
      }
    }

  , get_active_widget_containers: function() {
      return this.element.find(".widget-area");
    }

  , get_active_widget_elements: function() {
      return this.element.find("section.widget[id]:not([id=])").toArray();
    }

  , add_widget_from_descriptor: function() {
      var descriptor = {}
        , that = this
        ;

      // Construct the final descriptor from one or more arguments
      can.each(arguments, function(name_or_descriptor) {
        if (typeof(name_or_descriptor) === "string")
          name_or_descriptor =
            that.options.widget_descriptors[name_or_descriptor];
        $.extend(descriptor, name_or_descriptor || {});
      });

      // Create widget in container?
      //return this.options.widget_container[0].add_widget(descriptor);

      if ($('#' + descriptor.controller_options.widget_id + '_widget').length > 0)
        return;

      // FIXME: This should be in some Widget superclass
      if (descriptor.controller_options.widget_guard
          && !descriptor.controller_options.widget_guard())
        return;

      var $element = $("<section class='widget'>")
        , control = new descriptor.controller(
            $element, descriptor.controller_options)
        ;

      // FIXME: This should be elsewhere -- currently required so TreeView can
      //   initialize ObjectNav with counts
      control.prepare();

      // FIXME: Abstraction violation: Sortable/DashboardWidget/ResizableWidget
      //   controllers should maybe handle this?
      var $container = this.get_active_widget_containers().eq(0)
        , $last_widget = $container.find('section.widget').last()
        ;

      if ($last_widget.length > 0)
        $last_widget.after($element);
      else
        $container.append($element);

      $element
        .trigger("sortreceive")
        .trigger("section_created")
        .trigger("widgets_updated", $element);

      return control;
    }

  , add_dashboard_widget_from_descriptor: function(descriptor) {
      return this.add_widget_from_descriptor({
        controller: CMS.Controllers.DashboardWidgets,
        controller_options: $.extend(descriptor, { dashboard_controller: this })
      });
    }

  , add_dashboard_widget_from_name: function(name) {
      var descriptor = this.options.widget_descriptors[name];
      if (!descriptor)
        console.debug("Unknown descriptor: ", name);
      else
        return this.add_dashboard_widget_from_descriptor(descriptor);
    }

  , make_tree_view_descriptor_from_model_descriptor: function(descriptor) {
      return {
        content_controller: CMS.Controllers.TreeView,
        content_controller_options: descriptor,
        content_controller_selector: "ul",
        widget_initial_content: '<ul class="tree-structure new-tree"></ul>',
        widget_id: descriptor.model.table_singular,
        widget_name: descriptor.widget_name || function() {
          var $objectArea = $(".object-area");
          if ( $objectArea.hasClass("dashboard-area") ) {
            return descriptor.model.title_plural;
          } else if (/people/.test(window.location)) {
            return "My " + descriptor.model.title_plural;
          } else {
            return "Mapped " + descriptor.model.title_plural;
          }
        },
        widget_info : descriptor.widget_info,
        widget_icon: descriptor.model.table_singular,
        object_category: descriptor.model.category || descriptor.object_category
      }
    }

  , make_list_view_descriptor_from_model_descriptor: function(descriptor) {
      return {
        content_controller: GGRC.Controllers.ListView,
        content_controller_options: descriptor,
        widget_id: descriptor.model.table_singular,
        widget_name: descriptor.widget_name || function() {
          var $objectArea = $(".object-area");
          if ( $objectArea.hasClass("dashboard-area") ) {
            return descriptor.model.title_plural;
          } else if (/people/.test(window.location)) {
            return "My " + descriptor.model.title_plural;
          } else {
            return "Mapped " + descriptor.model.title_plural;
          }
        },
        widget_info : descriptor.widget_info,
        widget_icon: descriptor.model.table_singular,
        object_category: descriptor.model.category || descriptor.object_category
      }
    }
});


CMS.Controllers.Dashboard("CMS.Controllers.PageObject", {

}, {
    init: function() {
      this.options.model = this.options.instance.constructor;
      this._super();
    }

  , init_page_title: function() {
      // Reset title when page object is modified
      var that = this
        , that_super = this._super
        ;
      this.options.instance.bind("change", function() {
        that_super.apply(that);
      });
      this._super();
    }

  , init_widget_descriptors: function() {
      var that = this;

      this.options.widget_descriptors = this.options.widget_descriptors || {};
    }
});


can.Control("CMS.Controllers.InnerNav", {
  defaults: {
      internav_view : "/static/mustache/dashboard/internav_list.mustache"
    , widget_list : null
    , spinners : {}
    , contexts : null
    , instance : null
  }
}, {
    init: function(options) {
      var that = this
        ;

      if (!this.options.widget_list)
        this.options.widget_list = new can.Observe.List([]);

      this.options.instance = GGRC.page_instance();

      this.sortable();

      if (!(this.options.contexts instanceof can.Observe))
        this.options.contexts = new can.Observe(this.options.contexts);

      // FIXME: Initialize from `*_widget` hash when hash has no `#!`
      can.bind.call(window, 'hashchange', function() {
        that.route(window.location.hash);
      });

      can.view(this.options.internav_view, this.options, function(frag) {
        function fn() {
          that.element.append(frag);
          that.route(window.location.hash);
          delete that.delayed_display;
        }
        that.delayed_display = {
          fn : fn
          , timeout : setTimeout(fn, 50)
        };
      });

      this.on();
    }

  , route: function(path) {
      if (path.substr(0, 2) === "#!") {
        path = path.substr(2);
      } else if (path.substr(0, 1) === "#") {
        path = path.substr(1);
      }

      window.location.hash = path;

      if (path.length > 0) {
        this.display_path(path);
      } else {
        this.display_path('info_widget');
      }
    }

  , display_path: function(path) {
      var step = path.split("/")[0],
          rest = path.substr(step.length + 1),
          widget_list = this.options.widget_list;

      // Find and make active the widget specified by `step`
      widget = this.find_widget_by_target("#" + step);
      if (!widget && widget_list.length) {
        // Target was not found, but we can select the first widget in the list
        widget = widget_list[0];
      }
      if (widget) {
        this.set_active_widget(widget);
        return this.display_widget_path(rest);
      } else {
        return new $.Deferred().resolve();
      }
    }

  , display_widget_path: function(path) {
      var active_widget_selector = this.options.contexts.active_widget.selector
        , $active_widget = $(active_widget_selector)
        , widget_controller = $active_widget.control()
        ;
      if (widget_controller && widget_controller.display_path) {
        return widget_controller.display_path(path);
      }
      else {
        return new $.Deferred().resolve();
      }
    }

  , sortable: function() {
      return this.element.sortable({
          placeholder: 'drop-placeholder'
        , items : "li:not(.hidden-widgets-list)"
        , disabled: true
      });
    }

  , " sortupdate": "apply_widget_list_sort"

  , apply_widget_list_sort: function() {
      var widget_ids
        ;

      widget_ids = this.element.find("li > a").map(function() {
        return $(this).attr("href");
      }).toArray();

      this.element.trigger("inner_nav_sort_updated", [widget_ids]);
    }

  , set_active_widget : function(widget) {
    var active_widget = widget;

    if (typeof widget === 'string') {
      active_widget = this.widget_by_selector(widget);
    }

    active_widget.attr('force_show', true);
    this.update_add_more_link();
    this.options.contexts.attr("active_widget", active_widget);
    this.show_active_widget();
  }

  , show_active_widget : function(selector) {
    var that = this
      , widget = $(selector || this.options.contexts.attr('active_widget').selector);
    if (widget.length) {
      this.options.dashboard_controller.show_widget_area();
      widget.siblings(':visible').hide().end().show();
      $('[href=' + (selector || that.options.contexts.attr('active_widget').selector) + ']')
        .closest('li').addClass('active')
        .siblings().removeClass('active');
      // Trigger a scroll event to update sticky headers
      widget.trigger('scroll');
    }
  }

  , find_widget_by_target: function(target) {
      var i
        , widget
        ;
      for (i=0; i<this.options.widget_list.length; i++) {
        widget = this.options.widget_list[i];
        if (widget.selector === target)
          return widget;
      }
    }

  , widget_by_selector : function(selector) {
    return $.map(this.options.widget_list, function(widget) {
      return widget.selector === selector ? widget : undefined;
    })[0] || undefined;
  }

  , "{document.body} loaded" : function(body, ev) {
    this.element.sortable("enable");
  }

  , update_widget_list : function(widget_elements) {
      var starttime = Date.now()
        , widget_list = this.options.widget_list.slice(0)
        , that = this
        ;

      can.each(widget_elements, function(widget_element, index) {
        widget_list.splice(
          can.inArray(
            that.update_widget(widget_element, index)
            , widget_list)
          , 1);
      });

      can.each(widget_list, function(widget) {
        that.options.widget_list.splice(can.inArray(widget, that.options.widget_list), 1);
      });
    }

  , update_widget : function(widget_element, index) {
      var $widget = $(widget_element)
        , widget = this.widget_by_selector("#" + $widget.attr("id"))
        , $header = $widget.find(".header h2")
        , icon = $header.find("i").attr("class")
        , menuItem = $header.text().trim()
        , match = menuItem ? menuItem.match(/\s*(\S.*?)\s*(?:\((?:(\d+)|\.*)(\/\d+)?\))?$/) : {}
        , title = match[1]
        , count = match[2] || undefined
        , existing_index
        ;

      if(this.delayed_display) {
        clearTimeout(this.delayed_display.timeout);
        this.delayed_display.timeout = setTimeout(this.delayed_display.fn, 50);
      }


      // If the metadata is unrendered, find it via options
      if (!title) {
        var widget_options = $widget.control("dashboard_widgets").options
          , widget_name = widget_options.widget_name;
        icon = icon || widget_options.widget_icon;
        // Strips html
        title = $('<div>').html(typeof widget_name === 'function' ? widget_name() : (''+widget_name)).text();
      }
      title = title.replace(/^(Mapped|Linked|My)\s+/,'');

      // Only create the observable once, this gets updated elsewhere
      if (!widget) {
        widget = new can.Observe({
            selector: "#" + $widget.attr("id")
          , count: count
          , has_count: count != null
        });
      }
      existing_index = this.options.widget_list.indexOf(widget);

      widget.attr({
        internav_icon: icon
      , internav_display: title
      , spinner : this.options.spinners["#" + $widget.attr("id")]
      });

      index = (index == null) ? this.options.widget_list.length : index;

      if(existing_index !== index) {
        if(existing_index > -1) {
          if (index >= this.options.widget_list.length) {
            this.options.widget_list.splice(existing_index, 1);
            this.options.widget_list.push(widget);
          } else {
            this.options.widget_list.splice(existing_index, 1, this.options.widget_list[index]);
            this.options.widget_list.splice(index, 1, widget);
          }
        } else {
          this.options.widget_list.push(widget);
        }
      }
      return widget;
  }

  , update_widget_count : function($el, count) {
      var widget_id = $el.closest('.widget').attr('id'),
          widget = this.widget_by_selector("#" + widget_id);

      if (widget) {
        widget.attr({
            count: count
          , has_count: true
        });
      }
      this.update_add_more_link();
    },

    update_add_more_link: function() {
      var has_hidden_widgets = false,
          $hidden_widgets = $('.hidden-widgets-list'),
          instance = this.options.instance || {},
          model = instance.constructor,
          show_all_tabs = false;

      if (model.obj_nav_options) {
        show_all_tabs = model.obj_nav_options.show_all_tabs;
      }

      // Update has hidden widget attr
      $.map(this.options.widget_list, function(widget){
        if (widget.has_count && widget.count === 0 &&
            !widget.force_show && !show_all_tabs) {
          has_hidden_widgets = true;
        }
      });
      if (has_hidden_widgets) {
        $hidden_widgets.show();
      } else {
        $hidden_widgets.hide();
      }
      this.show_hide_titles();
    },
    "{window} resize" : function(el, ev) {
      this.show_hide_titles();
    },
    show_hide_titles: function() {
      var $el = this.element,
          $last = $el.children().not(':hidden,.inner-nav-button').last(),
          widgets = this.options.widget_list,
          last_pos = $last.position() || {},

          are_shown = widgets.length && widgets[0].attr('show_title'),
          num_visible = $el.children(':visible').length,

          threshold = are_shown ? 180 : 180 + 70*num_visible,
          do_show = $el.width() - last_pos.left > threshold;

      widgets.forEach(function(widget) {
        widget.attr('show_title', do_show);
      });
    },
    '.closed click' : function(el, ev) {
      var $link = el.closest('a'),
          widget = this.widget_by_selector($link.attr('href')),
          active_widget = this.options.contexts.attr("active_widget"),
          widgets = this.options.widget_list;

      widget.attr('force_show', false);
      this.route(widgets[0].selector); // Switch to the first widget
      return false; // Prevent the url change back to the widget we are hiding
    },

    // top nav dropdown position
    ".dropdown-toggle click": function(el, ev) {
      var $dropdown = el.closest(".hidden-widgets-list").find(".dropdown-menu"),
        $menu_item = $dropdown.find(".inner-nav-item").find("a"),
        offset = el.offset(),
        top_pos = offset.top + 36,
        left_pos = offset.left,
        win = $(window),
        win_height = win.height(),
        footer_height = $(".footer").outerHeight(),
        remain_height = win_height - footer_height,
        win_width = win.width();

      if(win_width - left_pos < 322) {
        $dropdown.addClass("right-pos");
      } else {
        $dropdown.removeClass("right-pos");
      }
      if($menu_item.length === 1) {
        $dropdown.addClass("one-item");
      } else {
        $dropdown.removeClass("one-item");
      }
    }
});

})(this.can, this.can.$);<|MERGE_RESOLUTION|>--- conflicted
+++ resolved
@@ -107,8 +107,6 @@
         this.open_nav(el);
       }
     }
-
-<<<<<<< HEAD
   , open_nav: function (el) {
     el || (el = $(".nav-trigger"));
     var options = {
@@ -150,30 +148,6 @@
     this.display_prefs.setNavHidden("", true);
     $(window).trigger("resize");
   }
-=======
-  , ".nav-trigger click": function(el, ev) {
-      var options = {
-            duration: 800,
-            easing: 'easeOutExpo'
-          },
-          $tooltip = el.find("i"),
-          $nav = el.closest("body").find(".top-inner-nav"),
-          $lhn_nav = el.closest("body").find(".lhs-holder"),
-          $content = el.closest("body").find(".object-area"),
-          $fake_merge = $content.add($lhn_nav);
-      if(el.hasClass("active")) {
-        el.removeClass("active");
-        $tooltip.attr("data-original-title", "Show menu");
-        $nav.animate({top: "66"}, options);
-        $fake_merge.animate({top: "106"}, options);
-      } else {
-        el.addClass("active");
-        $tooltip.attr("data-original-title", "Hide menu");
-        $nav.animate({top: "96"}, options);
-        $fake_merge.animate({top: "136"}, options);
-      }
-    }
->>>>>>> b9e2b5d4
 
   , init_widget_descriptors: function() {
       var that = this;
