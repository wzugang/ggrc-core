/*
 * Copyright (C) 2013 Google Inc., authors, and contributors <see AUTHORS file>
 * Licensed under http://www.apache.org/licenses/LICENSE-2.0 <see LICENSE file>
 * Created By:
 * Maintained By:
 */

//= require can.jquery-all

(function(can) {

var makeFindRelated = function(thistype, othertype) {
  return function(params) {
    if(!params[thistype + "_type"]) {
      params[thistype + "_type"] = this.shortName;
    }
    return CMS.Models.Relationship.findAll(params).then(function(relationships) {
      var dfds = [], things = new can.Model.List();
      can.each(relationships, function(rel,idx) {
        var dfd;
        if(rel[othertype].selfLink) {
          things.push(rel[othertype]);
        } else {
          dfd = rel[othertype].refresh().then(function(dest) {
            things.splice(idx, 1, dest);
          });
          dfds.push(dfd);
          things.push(dfd);
        }
      });
      return $.when.apply($, dfds).then(function(){ return things; });
    });
  };
};


can.Model("can.Model.Cacheable", {

  root_object : ""
  , root_collection : ""
  , model_singular : ""
  , model_plural : ""
  , table_singular : ""
  , table_plural : ""
  , title_singular : ""
  , title_plural : ""
  , findOne : "GET {href}"
  , setup : function(construct, name, statics, prototypes) {
    var overrideFindAll = false;
    if(this.fullName === "can.Model.Cacheable") {
      this.findAll = function() {
        throw "No default findAll() exists for subclasses of Cacheable";
      };
      this.findPage = function() {
        throw "No default findPage() exists for subclasses of Cacheable";
      }
    }
    else if((!statics || !statics.findAll) && this.findAll === can.Model.Cacheable.findAll) { 
      if(this.root_collection) {
        this.findAll = "GET /api/" + this.root_collection;
      } else {
        overrideFindAll = true;
      }
    }
    if(this.root_collection) {
      this.model_plural = statics.model_plural || this.root_collection.replace(/(?:^|_)([a-z])/g, function(s, l) { return l.toUpperCase(); } );
      this.title_plural = statics.title_plural || this.root_collection.replace(/(^|_)([a-z])/g, function(s, u, l) { return (u ? " " : "") + l.toUpperCase(); } );
      this.table_plural = statics.table_plural || this.root_collection;
    }
    if(this.root_object) {
      this.model_singular = statics.model_singular || this.root_object.replace(/(?:^|_)([a-z])/g, function(s, l) { return l.toUpperCase(); } );
      this.title_singular = statics.title_singular || this.root_object.replace(/(^|_)([a-z])/g, function(s, u, l) { return (u ? " " : "") + l.toUpperCase(); } );
      this.table_singular = statics.table_singular || this.root_object;
    }

    if (!can.isFunction(this.findAll)) {
      this.findPage = this.makeFindPage(this.findAll);
    }

    var ret = this._super.apply(this, arguments);
    if(overrideFindAll)
      this.findAll = can.Model.Cacheable.findAll;
    return ret;
  }
  , init : function() {
    this.bind("created", function(ev, new_obj) {
      var cache = can.getObject("cache", new_obj.constructor, true);
      if(new_obj.id) {
        cache[new_obj.id] = new_obj;
        if(cache[undefined] === new_obj)
          delete cache[undefined];
      }
    });
    this.bind("destroyed", function(ev, old_obj) {
      delete can.getObject("cache", old_obj.constructor, true)[old_obj.id];
    });
    //can.getObject("cache", this, true);

    var _update = this.update;
    this.update = function(id, params) {
      var ret = _update
        .call(this, id, this.process_args(params))
        .fail(function(status) {
          if(status === 409) {
            //handle conflict.
          }
        });
      delete ret.hasFailCallback;
      return ret;
    };

    var _create = this.create;
    this.create = function(params) {
      var ret = _create
        .call(this, this.process_args(params));
      delete ret.hasFailCallback;
      return ret;
    };


    var _refresh = this.makeFindOne({ type : "get", url : "{href}" });
    this.refresh = function(params) {
      var href = params.selfLink || params.href;

      if (href)
        return _refresh.call(this, {href : params.selfLink || params.href});
      else
        return (new can.Deferred()).reject();
    };

    var that = this;
    this.risk_tree_options = can.extend(true, {}, this.risk_tree_options); //for subclasses
    var risk_child_options = that.risk_tree_options.child_options[0];
    this.risk_tree_options.show_view = GGRC.mustache_path + "/base_objects/tree.mustache";
    if(risk_child_options) {
      risk_child_options.find_params.destination_type = that.shortName;
      risk_child_options.find_params.relationship_type_id = "risk_is_a_threat_to_" + this.root_object;
    }
    $(function() {
      if(risk_child_options)
        risk_child_options.model = CMS.Models.Risk;
      if(that.risk_tree_options.child_options && that.risk_tree_options.child_options.length > 1)
        that.risk_tree_options.child_options[1].model = that;
    });
  }

  , findInCacheById : function(id) {
    return can.getObject("cache", this, true)[id];
  }

  , newInstance : function(args) {
    var cache = can.getObject("cache", this, true);
    if(args && args.id && cache[args.id]) {
      //cache[args.id].attr(args, false); //CanJS has bugs in recursive merging 
                                          // (merging -- adding properties from an object without removing existing ones 
                                          //  -- doesn't work in nested objects).  So we're just going to not merge properties.
      return cache[args.id];
    } else {
      return can.Model.Cacheable.prototype.__proto__.constructor.newInstance.apply(this, arguments);
    }
  }
  , process_args : function(args, names) {
    var pargs = {};
    var obj = pargs;
    if(this.root_object && !(this.root_object in args)) {
      obj = pargs[this.root_object] = {};
    }
    var src = args.serialize ? args.serialize() : args;
    var go_names = (!names || names.not) ? Object.keys(src) : names;
    for(var i = 0 ; i < (go_names.length || 0) ; i++) {
      obj[go_names[i]] = src[go_names[i]];
    }
    if(names && names.not) {
      var not_names = names.not;
      for(i = 0 ; i < (not_names.length || 0) ; i++) {
        delete obj[not_names[i]];
      }
    }
    return pargs;
  }
  , findRelated : makeFindRelated("source", "destination")
  , findRelatedSource : makeFindRelated("destination", "source")
  , models : function(params) {
    if(params[this.root_collection + "_collection"]) {
      params = params[this.root_collection + "_collection"];
    }
    if(params[this.root_collection]) {
      params = params[this.root_collection];
    }
    if (!params || params.length == 0)
      return new this.List();
    var ms = this._super(params);
    if(params instanceof can.Observe) {
      params.replace(ms);
      return params;
    } else {
      return ms;
    }
  }
  , object_from_resource : function(params) {
      var obj_name = this.root_object;
      if(!params) {
        return params;
      }
      if(typeof obj_name !== "undefined" && params[obj_name]) {
          for(var i in params[obj_name]) {
            if(params[obj_name].hasOwnProperty(i)) {
              params.attr
              ? params.attr(i, params[obj_name][i])
              : (params[i] = params[obj_name][i]);
            }
          }
          if(params.removeAttr) {
            params.removeAttr(obj_name);
          } else {
            delete params[obj_name];
          }
      }
      return params;
    }

  , stubs : function(params) {
      return can.map(this.models(params), function(instance) {
        return instance.stub();
      });
    }

  , stub : function(params) {
      return this.model(params).stub();
    }

  , model : function(params) {
    var m, that = this;
    params = this.object_from_resource(params);
    if (!params)
      return params;
    var fn = (typeof params.each === "function") ? can.proxy(params.each,"call") : can.each;
    if(m = this.findInCacheById(params.id)) {
      if (m === params) {
        //return m;
      } else if (!params.selfLink) {
        //return m;
      } else {
      if (!m.selfLink) {
        //we are fleshing out a stub, which is much like creating an object new.
        //But we don't want to trigger every change event on the new object's props.
        m._init = 1;
        // Stub attributes should be removed to not conflict with real model
        // attributes; however, this should be well-tested first
        //m.removeAttr('type');
        //m.removeAttr('href');
      }
      fn(params, function(val, key) {
        if (key === 'context' && val == null && m[key] && m[key].id == null)
          return;
        val = that.get_attr(key, val);
        if (val == null)
          m.removeAttr(key)
        else
          m.attr(key, val);// && val.serialize ? val.serialize() : val);
      });
      delete m._init;
      }
    } else {
      fn(params, function(val, key) {
        val = that.get_attr(key, val);
        if (val == null) {
          if (params.removeAttr)
            params.removeAttr(key);
          else
            delete params[key];
        } else {
          if (params.attr) {
            params.attr(key, val);
          } else {
            params[key] = val;
          }
        }
      });
      m = this._super(params);
    }
    return m;
  }

  , get_attr: function(key, val) {
      // Special case to avoid constant replacement of `null` contexts
      var i = 0, j = 0, k, changed = false;
      converter = this.constructor.attributes && this.constructor.attributes[name];
      if (converter) {
        function_name = converter.substr(fun_name.lastIndexOf(".") + 1);
        converted_value = can.getObject(converter)(val);
        if (function_name === "stub"
            || function_name == "models"
            || function_name == "get_instances") {
          return can.map(converted_value, function(item) {
            return item.stub();
          });
        } else if (function_name === "stub"
                   || function_name == "model"
                   || function_name == "get_instance") {
          return converted_value.stub();
        } else {
          return converted_value;
        }
      } else {
        return val;
      }
    }
  , tree_view_options : {}
  , list_view_options : {}
  , risk_tree_options : {
    single_object : true
    , child_options : [{
      model : null
      , show_view : GGRC.mustache_path + "/risks/tree.mustache"
      , draw_children : false
      , find_params : {
        source_type : "Risk"
      }
      , find_function : "findRelatedSource"
      , create_link : true
      , related_side : "destination"
      , parent_find_param : "destination_id"
    }, {
      model : null
      , start_expanded : false
      , draw_children : true
    }]
  }
  , getRootModelName: function() {
    return this.root_model || this.shortName;
  }
<<<<<<< HEAD
=======

  , init_mappings: function() {
      var self = this;
      can.each(this.mappings, function(options, name) {
        self.define_association_proxy(name, options);
      });
    }

  , define_association_proxy: function(name, options) {
      /* Adds association proxy methods to prototype
       */
      var attr = options.attr
        , target_attr = options.target_attr
        , update_function_name = "_update_" + name
        , update_function
        , change_handler_name = "_handle_changed_" + name
        , change_handler
        , init_flag_name = "_initialized_" + name
        ;

      update_function = function() {
        var self = this
          , refresh_queue = new RefreshQueue()
          ;

        can.each(self[attr], function(mapping) {
          refresh_queue.enqueue(mapping);
        });
        return refresh_queue.trigger()
          .then(function(mappings) {
            var refresh_queue = new RefreshQueue();
            can.each(mappings, function(mapping) {
              refresh_queue.enqueue(mapping[target_attr]);
            });
            return refresh_queue.trigger()
              .then(function(mapped_objects) {
                self[name].replace(
                  can.map(mappings, function(mapping) {
                    if (mapping[target_attr] && mapping[target_attr].selfLink)
                      return {
                          instance: mapping[target_attr]
                        , mappings: [mapping]
                      };
                  }));
              });
          });
      };

      this.prototype[update_function_name] = update_function;

      change_handler = function(ev, attr, how) {
        var self = this;
        if(this[init_flag_name] && /^(?:\d+)?(?:\.updated)?$/.test(attr)) {
          //self[update_function_name]();
          setTimeout(self.proxy(update_function_name), 10);
        }
      };

      this.prototype[change_handler_name] = change_handler;

      if (!this.prototype._init_mappings) {
        this.prototype._init_mappings = function() {
          var self = this;
          can.each(this.constructor.mappings_init_functions, function(fn) {
            fn.apply(self);
          });
        }
      }

      this.prototype[name] = function() {
        this[init_flag_name] = true;
        if (!this.attr(name))
          this[name] = new can.Observe.List();
        this[update_function_name]();
        this[attr].bind("change", this.proxy(change_handler_name));
        return this[name];
      }
      /*if (!this.mappings_init_functions)
        this.mappings_init_functions = [];

      this.mappings_init_functions.push(function() {
        if (!this[name])
          this[name] = new can.Observe.List();
        this[attr].bind("change", this.proxy(change_handler_name));
      });*/
    }
  , makeFindPage: function(findAllSpec) {
      /* Create a findPage function that will return a paging object that will
       * provide access to the model items provided in a single page as well
       * as paging capability to retrieve the named pages provided in the
       * resposne.
       *
       * findPage returns an object with two properties:
       * {this.options.model.root_collection}_collection and paging. The models
       * property will be an array of all model instances in the page retrieved
       * for the collection. The paging property will be an object that can be
       * used to retrieve other named pages from the collection.  The names of
       * pages include first, prev, next, last. Named page properties will
       * either be functions or the null value in the case where there is no
       * link available in the collection under that name.  Paging functions
       * have the same type of return value as the findPage function.
       *
       * This method assumes that findAllSpec is a string like
       * "GET /api/programs". If this assumption is invalid, this function
       * WILL NOT work correctly.
       */
      var parts = findAllSpec.split(" ");
      var method = parts.length == 2 ? parts[0] : "GET";
      var collection_url = parts.length == 2 ? parts[1] : parts[0];
      var base_params = {
        type: method
        , dataType: "json"
      };

      var findPageFunc = function(url, data){
        return can.ajax(can.extend({
          url: url
          , data: data
        }, base_params)).then(function(response_data) {
            var collection = response_data[that.root_collection+"_collection"];
            var ret  = {
              paging: make_paginator(collection.paging)
            };
            ret[that.root_collection+"_collection"] = that.models(collection[that.root_collection]);
            return ret;
          });
      };

      var that = this;
      var make_paginator = function(paging) {
        var get_page = function(page_name) {
          if (paging[page_name]) {
            return function() { return findPageFunc(paging[page_name]); };
          } else {
            return null;
          }
        };

        return {
          first: get_page("first")
          , prev: get_page("prev")
          , next: get_page("next")
          , last: get_page("last")
          , has_next: function() { return this.next != null; }
          , has_prev: function() { return this.prev != null; }
        };
      };

      return function(params) {
        params = params || {};
        if (!params.__page) {
          params.__page = 1;
        }
        return findPageFunc(collection_url, params);
      };
    }
>>>>>>> 832a40d3
}, {
  init : function() {
    var cache = can.getObject("cache", this.constructor, true);
    if (this.id)
      cache[this.id] = this;
  }
  , computed_errors : function() {
      var that = this
        , compute = can.compute(function() { return that.errors(); });
      return compute;
    }

  , get_list_loader: function(name) {
      var binding = this.get_binding(name);
      return binding.refresh_list(); //.then(function() { return binding.list; });
    }

  , get_mapping: function(name) {
      var binding = this.get_binding(name);
      binding.refresh_list();
      return binding.list;
    }

  , _get_binding_attr: function(mapper) {
      if (typeof(mapper) === "string")
        return "_" + mapper + "_binding";
    }

  , get_binding: function(mapper) {
      var mappings
        , mapping
        , binding
        , binding_attr = this._get_binding_attr(mapper)
        ;

      if (binding_attr) {
        binding = this[binding_attr];
      }

      if (!binding) {
        if (typeof(mapper) === "string") {
          // Lookup and attach named mapper
          mappings = GGRC.Mappings[this.constructor.shortName];
          mapping = mappings && mappings[mapper];
          if (!mapping)
            console.debug("No such mapper:  " + this.constructor.shortName + "." + mapper);
          else
            binding = mapping.attach(this);
        } else if (mapper instanceof GGRC.ListLoaders.BaseListLoader) {
          // Loader directly provided, so just attach
          binding = mapper.attach(this);
        } else {
          console.debug("Invalid mapper specified:", mapper);
        }
        if (binding && binding_attr) {
          this[binding_attr] = binding;
          binding.name = this.constructor.shortName + "." + mapper;
        }
      }
      return binding;
    }

  , addElementToChildList : function(attrName, new_element) {
    this[attrName].push(new_element);
    this._triggerChange(attrName, "set", this[attrName], this[attrName].slice(0, this[attrName].length - 1));
  }
  , removeElementFromChildList : function(attrName, old_element, all_instances) {
    for(var i = this[attrName].length - 1 ; i >= 0; i--) {
      if(this[attrName][i]===old_element) {
        this[attrName].splice(i, 1);
        if(!all_instances) break;
      }
    }
    this._triggerChange(attrName, "set", this[attrName], this[attrName].slice(0, this[attrName].length - 1));
  }
  , refresh : function(params) {
    var href = this.selfLink || this.href;

    if (!href)
      return (new can.Deferred()).reject();
    return $.ajax({
      url : href
      , params : params
      , type : "get"
      , dataType : "json"
    })
    .then(can.proxy(this.constructor, "model"))
    .done(function(d) {
      d.updated();
      //  Trigger complete refresh of object -- slow, but fixes live-binding
      //  redraws in some cases
      can.trigger(d, "change", "*");
    });
  }
  , attr : function() {
    if(arguments.length < 1) {
      // Short-circuit CanJS's "attr"-based serialization which leads to infinite recursion
      return this.serialize();
    } else {
      return this._super.apply(this, arguments);
    }
  }
  , serialize : function() {
    var that = this, serial = {};
    if(arguments.length) {
      return this._super.apply(this, arguments);
    }
    this.each(function(val, name) {
      var fun_name;
      if(that.constructor.attributes && that.constructor.attributes[name]) {
        fun_name = that.constructor.attributes[name];
        fun_name = fun_name.substr(fun_name.lastIndexOf(".") + 1);
        if (fun_name === "stubs" || fun_name === "get_stubs"
            ||fun_name === "models" || fun_name === "get_instances") {
          serial[name] = val.stubs().serialize();
        } else if (fun_name === "stub" || fun_name === "get_stub"
                   || fun_name === "model" || fun_name === "get_instance") {
          serial[name] = (val ? val.stub().serialize() : null);
        } else {
          serial[name] = that._super(name);
        }
      } else if(val && typeof val.save === "function") {
        serial[name] = val.stub().serialize();
      } else if(typeof val === "object" && val != null && val.length != null) {
        serial[name] = can.map(val, function(v) {
          return (v && typeof v.save === "function") ? v.stub().serialize() : (v.serialize ? v.serialize() : v);
        });
      } else if(typeof val !== 'function') {
        serial[name] = that[name] && that[name].serialize ? that[name].serialize() : that._super(name);
      }
    });
    return serial;
  }
  , display_name : function() {
    return this.title || this.name;
  }
});

_old_attr = can.Observe.prototype.attr;
can.Observe.prototype.attr = function(key, val) {
  if(key instanceof can.Observe) {
    if(arguments[0] === this)
      return this;
    else
      return _old_attr.apply(this, [key.serialize()]);
  } else {
    return _old_attr.apply(this, arguments);
  }
}
can.Observe.prototype.stub = function() {
  var type;

  if (this.constructor.shortName)
    type = this.constructor.shortName;
  else
    type = this.type;

  if (!this.id)
    return null;

  return new can.Observe({
    id : this.id,
    href : this.selfLink || this.href,
    type : type
  });
};

can.Observe.List.prototype.stubs = function() {
  return new can.Observe.List(can.map(this, function(obj) {
    return obj.stub();
  }));
}

can.Observe.prototype.reify = function() {
  var type = this.constructor.shortName || this.type;
  if (this.selfLink) {
    return this;
  } else if (CMS.Models[type]) {
    if (CMS.Models[type].cache
        && CMS.Models[type].cache[this.id]) {
        //&& CMS.Models[this.type].cache[this.id].selfLink) {
      return CMS.Models[type].cache[this.id];
    } else {
      return null;
    }
  } else {
    console.debug("`reify()` called on non-stub, non-instance object", this);
  }
};

can.Observe.List.prototype.reify = function() {
  return new can.Observe.List(can.map(this, function(obj) {
    return obj.reify();
  }));
}

})(window.can);<|MERGE_RESOLUTION|>--- conflicted
+++ resolved
@@ -330,94 +330,7 @@
   , getRootModelName: function() {
     return this.root_model || this.shortName;
   }
-<<<<<<< HEAD
-=======
-
-  , init_mappings: function() {
-      var self = this;
-      can.each(this.mappings, function(options, name) {
-        self.define_association_proxy(name, options);
-      });
-    }
-
-  , define_association_proxy: function(name, options) {
-      /* Adds association proxy methods to prototype
-       */
-      var attr = options.attr
-        , target_attr = options.target_attr
-        , update_function_name = "_update_" + name
-        , update_function
-        , change_handler_name = "_handle_changed_" + name
-        , change_handler
-        , init_flag_name = "_initialized_" + name
-        ;
-
-      update_function = function() {
-        var self = this
-          , refresh_queue = new RefreshQueue()
-          ;
-
-        can.each(self[attr], function(mapping) {
-          refresh_queue.enqueue(mapping);
-        });
-        return refresh_queue.trigger()
-          .then(function(mappings) {
-            var refresh_queue = new RefreshQueue();
-            can.each(mappings, function(mapping) {
-              refresh_queue.enqueue(mapping[target_attr]);
-            });
-            return refresh_queue.trigger()
-              .then(function(mapped_objects) {
-                self[name].replace(
-                  can.map(mappings, function(mapping) {
-                    if (mapping[target_attr] && mapping[target_attr].selfLink)
-                      return {
-                          instance: mapping[target_attr]
-                        , mappings: [mapping]
-                      };
-                  }));
-              });
-          });
-      };
-
-      this.prototype[update_function_name] = update_function;
-
-      change_handler = function(ev, attr, how) {
-        var self = this;
-        if(this[init_flag_name] && /^(?:\d+)?(?:\.updated)?$/.test(attr)) {
-          //self[update_function_name]();
-          setTimeout(self.proxy(update_function_name), 10);
-        }
-      };
-
-      this.prototype[change_handler_name] = change_handler;
-
-      if (!this.prototype._init_mappings) {
-        this.prototype._init_mappings = function() {
-          var self = this;
-          can.each(this.constructor.mappings_init_functions, function(fn) {
-            fn.apply(self);
-          });
-        }
-      }
-
-      this.prototype[name] = function() {
-        this[init_flag_name] = true;
-        if (!this.attr(name))
-          this[name] = new can.Observe.List();
-        this[update_function_name]();
-        this[attr].bind("change", this.proxy(change_handler_name));
-        return this[name];
-      }
-      /*if (!this.mappings_init_functions)
-        this.mappings_init_functions = [];
-
-      this.mappings_init_functions.push(function() {
-        if (!this[name])
-          this[name] = new can.Observe.List();
-        this[attr].bind("change", this.proxy(change_handler_name));
-      });*/
-    }
+
   , makeFindPage: function(findAllSpec) {
       /* Create a findPage function that will return a paging object that will
        * provide access to the model items provided in a single page as well
@@ -488,7 +401,6 @@
         return findPageFunc(collection_url, params);
       };
     }
->>>>>>> 832a40d3
 }, {
   init : function() {
     var cache = can.getObject("cache", this.constructor, true);
