--- conflicted
+++ resolved
@@ -1105,18 +1105,12 @@
     });
     return serial;
   },
-<<<<<<< HEAD
   display_name: function () {
     return this.title || this.name;
   },
   display_type: function () {
     return this.type;
   },
-=======
-  display_name : function () {
-    return this.title || this.name;
-  },
->>>>>>> 90f7e261
   autocomplete_label : function () {
     return this.title;
   },
