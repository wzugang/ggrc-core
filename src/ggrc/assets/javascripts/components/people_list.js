/*!
  Copyright (C) 2015 Google Inc., authors, and contributors <see AUTHORS file>
  Licensed under http://www.apache.org/licenses/LICENSE-2.0 <see LICENSE file>
  Created By: andraz@reciprocitylabs.com
  Maintained By: andraz@reciprocitylabs.com
*/

(function (can) {
  can.Component.extend({
    tag: "people-list",
    template: can.view(GGRC.mustache_path + "/base_templates/people_list.mustache"),
    scope: {
      editable: "@",
      deferred: "@",
    }
  });

  can.Component.extend({
    tag: "people-group",
    template: can.view(GGRC.mustache_path + "/base_templates/people_group.mustache"),
    scope: {
      limit: "@",
      mapping: "@",
      required: "@",
      type: "@",
      toggle_add: false,
      remove_role: function (parent_scope, target) {
        var person = CMS.Models.Person.findInCacheById(target.data("person")),
            rel = function (obj) {
              return _.map(obj.related_sources.concat(obj.related_destinations), function (r) {
                return r.id;
              });
            },
            ids = _.intersection(rel(person), rel(this.instance)),
            type = this.attr("type");

        _.each(ids, function (id) {
          var rel = CMS.Models.Relationship.findInCacheById(id);
          if (rel.attrs && rel.attrs.AssigneeType) {
            rel.refresh().then(function (rel) {
              var roles = rel.attrs.AssigneeType.split(",");
              roles = _.filter(roles, function (role) {
                return role && (role.toLowerCase() !== type);
              });
              if (roles.length) {
                rel.attrs.attr("AssigneeType", roles.join(","));
                rel.save();
              } else {
                rel.destroy();
              }
            }.bind(this));
          }
        }, this);
      },
    },
    events: {
      ".person-selector input autocomplete:select": function (el, ev, ui) {
        var person = ui.item,
<<<<<<< HEAD
            destination = this.scope.instance,
            deferred = this.scope.deferred,
            role = can.capitalize(this.scope.type),
            pending, model;
=======
            destination = this.scope.attr("instance"),
            deferred = this.scope.attr("deferred");
>>>>>>> b5ae2f8a

        if (deferred === "true") {
          pending = true;
          if (destination._pending_joins) {
            _.each(destination._pending_joins, function (join) {
              if (join.what === person) {
                var existing= join.extra.attr("attrs.AssigneeType") || "";
                existing = _.filter(existing.split(","));
                var roles = _.union(existing, [role]).join(",");
                join.extra.attr("attrs.AssigneeType", roles);
                pending = false;
              }
            });
          }
          if (pending) {
            destination.mark_for_addition("related_objects_as_destination", person, {
              attrs: {
                "AssigneeType": role,
              }
            });
          }
        } else {
          model = CMS.Models.Relationship.get_relationship(person, destination);
          if (!model) {
            model = new CMS.Models.Relationship({
              attrs: {
                "AssigneeType": role,
              },
              source: {
                href: person.href,
                type: person.type,
                id: person.id
              },
              context: {},
              destination: {
                href: destination.href,
                type: destination.type,
                id: destination.id
              }
            });
            model = new $.Deferred().resolve(model);
          } else {
            model = model.refresh();
          }
          model.then(function (model) {
            var type = model.attr("attrs.AssigneeType");
            model.attr("attrs.AssigneeType", role + (type ? "," + type : ""));
            model.save();
          }.bind(this));
        }
      },
    },
    helpers: {
      can_unmap: function (options) {
        if (this.attr("instance").get_mapping(this.attr("mapping")).length > 1) {
          return options.fn(options.context);
        }
        return options.inverse(options.context);
      },
      show_add: function (options) {
        if (this.attr("editable") === "true" && _.isNull(this.attr("limit")) ||
            +this.attr("limit") < this.attr("instance").get_mapping(this.attr("mapping")).length) {
          return options.fn(options.context);
        }
        return options.inverse(options.context);
      },
      if_has_role: function (roles, role, options) {
        roles = _.filter(Mustache.resolve(roles).toLowerCase().split(","));
        role = Mustache.resolve(role).toLowerCase();
        return options[_.includes(roles, role) ? "fn" : "inverse"](options.contexts);
      },
    }
  });
})(window.can);<|MERGE_RESOLUTION|>--- conflicted
+++ resolved
@@ -56,15 +56,10 @@
     events: {
       ".person-selector input autocomplete:select": function (el, ev, ui) {
         var person = ui.item,
-<<<<<<< HEAD
-            destination = this.scope.instance,
-            deferred = this.scope.deferred,
             role = can.capitalize(this.scope.type),
+            destination = this.scope.attr("instance"),
+            deferred = this.scope.attr("deferred"),
             pending, model;
-=======
-            destination = this.scope.attr("instance"),
-            deferred = this.scope.attr("deferred");
->>>>>>> b5ae2f8a
 
         if (deferred === "true") {
           pending = true;
@@ -125,8 +120,7 @@
         return options.inverse(options.context);
       },
       show_add: function (options) {
-        if (this.attr("editable") === "true" && _.isNull(this.attr("limit")) ||
-            +this.attr("limit") < this.attr("instance").get_mapping(this.attr("mapping")).length) {
+        if (this.attr("editable") === "true") {
           return options.fn(options.context);
         }
         return options.inverse(options.context);
