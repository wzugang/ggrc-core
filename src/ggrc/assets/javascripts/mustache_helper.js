/*
 * Copyright (C) 2013 Google Inc., authors, and contributors <see AUTHORS file>
 * Licensed under http://www.apache.org/licenses/LICENSE-2.0 <see LICENSE file>
 * Created By:
 * Maintained By:
 */

(function(namespace, $, can) {

//chrome likes to cache AJAX requests for Mustaches.
var mustache_urls = {};
$.ajaxPrefilter(function( options, originalOptions, jqXHR ) {
  if ( /\.mustache$/.test(options.url) ) {
    if(mustache_urls[options.url]) {
      options.url = mustache_urls[options.url];
    } else {
      mustache_urls[options.url] = options.url += "?r=" + Math.random();
    }
  }
});

function get_template_path(url) {
  var match;
  match = url.match(/\/static\/mustache\/(.*)\.mustache/);
  return match && match[1];
}

// Check if the template is available in "GGRC.Templates", and if so,
//   short-circuit the request.
$.ajaxTransport("text", function(options, _originalOptions, _jqXHR) {
  var template_path = get_template_path(options.url),
      template = GGRC.Templates[template_path];

  if (template) {
    return {
      send: function(headers, completeCallback) {
        function done() {
          if (template)
            completeCallback(200, "success", { text: template });
        }
        if (options.async)
          setTimeout(done, 0);
        else
          done();
      },

      abort: function() {
        template = null;
      }
    }
  }
});

  Mustache.registerHelper("join", function() {
    var prop, context = this, ret, options = arguments[arguments.length - 1];

    switch(arguments.length) {
      case 1:
        break;
      case 2:
        typeof arguments[0] === 'string' ? prop = arguments[0] : context = arguments[0];
        break;
      default:
        prop = arguments[0];
        context = arguments[1];
    }
    if(!context) {
      ret =  "";
    } else if(context.length) {
      ret = $(context).map(function() { return prop ? (can.getObject(prop, this) || "").toString() : this.toString(); }).get().join(", ");
    } else {
      ret = prop ? (can.getObject(prop, context) || "").toString() : context.toString();
    }
    return ret;
  });

  var quickHash = function(str, seed) {
    var bitval = seed || 1;
    str = str || "";
    for(var i = 0; i < str.length; i++)
    {
      bitval *= str.charCodeAt(i);
      bitval = Math.pow(bitval, 7);
      bitval %= Math.pow(7, 37);
    }
    return bitval;
  }


  var getParentNode = function (el, defaultParentNode) {
    return defaultParentNode && el.parentNode.nodeType === 11 ? defaultParentNode : el.parentNode;
  }


    function isExtendedFalsy(obj) {
      return !obj 
        || (typeof obj === "object" && can.isEmptyObject(obj))
        || (obj.length != null && obj.length == 0) 
        || (obj.serialize && can.isEmptyObject(obj.serialize()));
    }

    function preprocessClassString(str) {
      var ret = []
      , src = str.split(" ");

      for(var i = 0; i < src.length; i++) {
        var expr = src[i].trim();
        if(expr.charAt(0) === "=") {
          ret.push({ attr : src[i].trim().substr(1) });
        } else if(expr.indexOf(":") > -1) {
          var spl = expr.split(":");
          var arr = [];
          for(var j = 0; j < spl.length - 1; j ++) {
            var inverse = spl[j].trim()[0] === "!"
            , attr_name = spl[j].trim().substr(inverse ? 1 : 0)
            
            arr.push({attr : attr_name, inverse : inverse});
          }
          arr.value = spl[spl.length - 1];
          ret.push(arr);
        } else {
          ret.push(expr);
        }
      }
      return ret;
    }

    function buildClassString(arr, context) {
      var ret = [];
      for(var i = 0; i < arr.length; i++) {
        if(typeof arr[i] === "string") {
          ret.push(arr[i]);
        } else if(typeof arr[i] === "object" && arr[i].attr) {
          ret.push(can.getObject(arr[i].attr, context));
        } else if(can.isArray(arr[i]) && arr[i].value) {
          var p = true;
          for(var j = 0; j < arr[i].length; j ++) {
            var attr = can.getObject(arr[i][j].attr, context);
            if(arr[i][j].inverse ? !isExtendedFalsy(attr) : isExtendedFalsy(attr)) {
              p = false;
              break;
            }
          }
          if(p) {
            ret.push(arr[i].value);
          }
        } else {
          throw "Unsupported class building expression: " + JSON.stringify(arr[i]);
        }
      }

      return ret.join(" ");
    }

  /**
  * helper withclass
  * puts a class string on the element, includes live binding:
  * usage:
  * {{#withclass 'class strings'}}<element>...</element>{{/withclass}}
  * {{{withclass 'class strings'}}} to apply to the parent element a la XSLT <xsl:attribute>. Note the triple braces!
  * Tokens usable in class strings:
  *  =attribute : add the value of the attribute as a class
  *  attribute:value : if attribute is truthy, add value to the classes
  *  !attribute:value : if attribute is falsy, add value
  *  attr1:!attr2:value : if attr1 is truthy and attr2 is falsy, add value
  *  plainstring : use this class literally
    *  
  */
  Mustache.registerHelper("withclass", function() {
    var options = arguments[arguments.length - 1]
    , exprs = preprocessClassString(arguments[0])
    , that = this.___st4ck ? this[this.length-1] : this
    , hash = quickHash(arguments[0], quickHash(that._cid)).toString(36)
    //, content = options.fn(this).trim()
    //, index = content.indexOf("<") + 1

    // while(content[index] != " ") {
    //   index++;
    // }
    function classbinding(el, ev, newVal, oldVal) {
      $(el).attr("class", buildClassString(exprs, this));
    }


    function hookupfunc(el, parent, view_id) {
      var content = options.fn(that);

      if(content) {
        var frag = can.view.frag(content, parent);
        var $newel = $(frag.querySelector("*"));
        el.parentNode ? el.parentNode.replaceChild($newel[0], el) : $(parent).append($newel);
        el = $newel[0];
      } else {
        //we are inside the element we want to add attrs to.
        var p = el.parentNode
        p.removeChild(el)
        el = p;
      }
      for(var i = 0; i < exprs.length; i ++) {
        var expr = exprs[i];
        if(typeof expr === "object" && expr.attr && that.bind) {
          that.bind(expr.attr + "." + hash, $.proxy(classbinding, that, el));
        } else if(can.isArray(expr) && expr.value && that.bind) {
          can.each(expr, function(attr_expr) {
            var attr_token = attr_expr.attr;
            that.bind(attr_token + "." + hash, $.proxy(classbinding, that, el));
          });
        }
      }
      classbinding.call(that, el);
      
    }
    return "<div" 
    + can.view.hook(hookupfunc)
    + " data-replace='true'/>";
  });

  /**
    Add a live bound attribute to an element, avoiding buggy CanJS attribute interpolations.
    Usage:
    {{#withattr attrname attrvalue attrname attrvalue...}}<element/>{{/withattr}} to apply to the child element
    {{{withattr attrname attrvalue attrname attrvalue...}}} to apply to the parent element a la XSLT <xsl:attribute>. Note the triple braces!
    attrvalue can take mustache tokens, but they should be backslash escaped.
  */
  Mustache.registerHelper("withattr", function() {
    var args = can.makeArray(arguments).slice(0, arguments.length - 1)
    , options = arguments[arguments.length - 1]
    , attribs = []
    , that = this.___st4ck ? this[this.length-1] : this
    , data = can.extend({}, that)
    , hash = quickHash(args.join("-"), quickHash(that._cid)).toString(36)
    , attr_count = 0;

    var hook = can.view.hook(function(el, parent, view_id) {
      var content = options.fn(that);

      if(content) {
        var frag = can.view.frag(content, parent);
        var $newel = $(frag.querySelector("*"));
        var newel = $newel[0];

        el.parentNode ? el.parentNode.replaceChild(newel, el) : $(parent).append($newel);
        el = newel;
      } else {
        //we are inside the element we want to add attrs to.
        var p = el.parentNode;
        p.removeChild(el);
        el = p;
      }

      function sub_all(el, ev, newVal, oldVal) {
        var $el = $(el);
        can.each(attribs, function(attrib) {
          $el.attr(attrib.name, $("<div>").html(can.view.render(attrib.value, data)).html());
        });
      }

      for(var i = 0; i < args.length - 1; i += 2) {
        var attr_name = args[i];
        var attr_tmpl = args[i + 1];
        //set up bindings where appropriate
        attr_tmpl = attr_tmpl.replace(/\{[^\}]*\}/g, function(match, offset, string) {
          var token = match.substring(1, match.length - 1);
          if(typeof data[token] === "function") {
            data[token].bind && data[token].bind("change." + hash, $.proxy(sub_all, that, el));
            data[token] = data[token].call(that);
          }

          that.bind && that.bind(token + "." + hash, $.proxy(sub_all, that, el));

          return "{" + match + "}";
        });
        can.view.mustache("withattr_" + hash + "_" + (++attr_count), attr_tmpl);
        attribs.push({name : attr_name, value : "withattr_" + hash + "_" + attr_count });
      }

      sub_all(el);

    });

    return "<div"
    + hook
    + " data-replace='true'/>";
  });


  var controlslugs = function() {
    var slugs = [];
    slugs.push((this.title && this.title.length > 15 )? this.title.substr(0, 15) + "..." : this.title);
    can.each(this.implementing_controls, function(val) {
      slugs.push.apply(slugs, controlslugs.call(this));
    });
    return slugs;
  };

  var countcontrols = function() {
    var slugs = [];
    can.each(this.linked_controls, function() {
      slugs.push.apply(slugs, controlslugs.apply(this));
    });
    return slugs.length;
  };

  Mustache.registerHelper("controlscount", countcontrols);

  Mustache.registerHelper("controlslugs", function() {
    var slugs = [];
    can.each(this.linked_controls, function() {
      slugs.push.apply(slugs, controlslugs.apply(this)); 
    });
    return slugs.join(arguments.length > 1 ? arguments[0] : " ");
  });

$.each({
	"rcontrols" : "RegControl"
	, "ccontrols" : "Control"
}, function(key, val) {
  Mustache.registerHelper(key, function(obj, options) {
    var implementing_control_ids = []
    , ctls_list = obj.linked_controls;

    can.each(ctls_list, function(ctl) {
      var ctl_model = namespace.CMS.Models[val].findInCacheById(ctl.id);
      if(ctl_model && ctl_model.implementing_controls && ctl_model.implementing_controls.length) {
        implementing_control_ids = implementing_control_ids.concat(
          can.map(ctl_model.implementing_controls, function(ictl) { return ictl.id })
        );
      }
    });

    return can.map(
      $(ctls_list).filter( 
        function() {
          return $.inArray(this.id, implementing_control_ids) < 0;
        })
      , function(ctl) { return options.fn({ foo_controls : namespace.CMS.Models[val].findInCacheById(ctl.id) }); }
    )
    .join("\n");
  });
});

Mustache.registerHelper("if_equals", function(val1, val2, options) {
  var that = this, _val1, _val2;
  function exec() {
    if(_val1 == _val2) return options.fn(that);
    else return options.inverse(that);
  }
    if(typeof val1 === "function") { 
      if(val1.isComputed) {
        val1.bind("change", function(ev, newVal, oldVal) {
          _val1 = newVal;
          return exec();
        });
      }
      _val1 = val1.call(this);
    } else {
      _val1 = val1;
    }
    if(typeof val2 === "function") { 
      if(val2.isComputed) {
        val2.bind("change", function(ev, newVal, oldVal) {
          _val2 = newVal;
          exec();
        });
      }
      _val2 = val2.call(this);
    } else {
      _val2 = val2;
    }

  return exec();
});

Mustache.registerHelper("if_match", function(val1, val2, options) {
  var that = this, _val1, _val2;
  function exec() {
    var re = new RegExp(_val2);
    if(re.test(_val1)) return options.fn(that);
    else return options.inverse(that);
  }
    if(typeof val1 === "function") {
      if(val1.isComputed) {
        val1.bind("change", function(ev, newVal, oldVal) {
          _val1 = newVal;
          return exec();
        });
      }
      _val1 = val1.call(this);
    } else {
      _val1 = val1;
    }
    if(typeof val2 === "function") {
      if(val2.isComputed) {
        val2.bind("change", function(ev, newVal, oldVal) {
          _val2 = newVal;
          exec();
        });
      }
      _val2 = val2.call(this);
    } else {
      _val2 = val2;
    }

  return exec();
});

Mustache.registerHelper("if_null", function(val1, options) {
  var that = this, _val1;
  function exec() {
    if(_val1 == null) return options.fn(that);
    else return options.inverse(that);
  }
    if(typeof val1 === "function") { 
      if(val1.isComputed) {
        val1.bind("change", function(ev, newVal, oldVal) {
          _val1 = newVal;
          return exec();
        });
      }
      _val1 = val1.call(this);
    } else {
      _val1 = val1;
    }
  return exec();
});

can.each(["firstexist", "firstnonempty"], function(fname) {
  Mustache.registerHelper(fname, function() {
    var args = can.makeArray(arguments).slice(0, arguments.length - 1);
    for(var i = 0; i < args.length; i++) {
      var v = args[i];
      if(typeof v === "function") v = v.call(this);
      if(v != null && (fname === "firstexist" || !!(v.toString().trim().replace(/&nbsp;|\s|<br *\/?>/g, "")))) return v.toString();
    }
    return "";
  });
});

Mustache.registerHelper("pack", function() {
  var options = arguments[arguments.length - 1];
  var objects = can.makeArray(arguments).slice(0, arguments.length - 1);
  var pack = {};
  can.each(objects, function(obj, i) {
      if(typeof obj === "function") {
          objects[i] = obj = obj();
      }
    // if(obj instanceof can.Observe) {
    //   obj.bind("change", function(ev, attr, how, newVal, oldVal) {
    //     var tokens, idx, subobj;
    //     switch(how) {
    //     case "remove":
    //     case "add":
    //     tokens = attr.split(".");
    //     idx = tokens.pop();
    //     subobj = can.getObject(tokens.join("."), pack);
    //     subobj && (subobj instanceof can.Observe.List 
    //       ? subobj.splice.apply(subobj, how === "remove" ? [+idx, 1] : [+idx, 0, newVal])
    //       : pack.attr(attr, newVal));
    //     break;
    //     default:          
    //     pack.attr(attr, newVal);
    //     }
    //   });
    // }
    if(obj._data) {
      obj = obj._data;
    }
    for(var k in obj) {
      if(obj.hasOwnProperty(k)) {
        pack[k] = obj[k];
      }
    }
  });
  if(options.hash) {
    for(var k in options.hash) {
      if(options.hash.hasOwnProperty(k)) {
        pack[k] = options.hash[k];
      }
    }
  }
  //pack.attr("packed", pack.serialize()); //account for Can 1.1.3 not constructing context stack properly
  pack = new can.Observe(pack);
  var retval = options.fn(pack);
  return retval;
});


Mustache.registerHelper("is_beta", function(){
  var options = arguments[arguments.length - 1];
  if($(document.body).hasClass('BETA')) return options.fn(this);
  else return options.inverse(this);
});

Mustache.registerHelper("if_page_type", function(page_type, options) {
  var options = arguments[arguments.length - 1];
  if (window.location.pathname.split('/')[1] == page_type)
    return options.fn(this);
  else
    return options.inverse(this);
});

// Render a named template with the specified context, serialized and
// augmented by 'options.hash'
Mustache.registerHelper("render", function(template, context, options) {
  if(!options) {
    options = context;
    context = this;
  }

  if(typeof context === "function") {
    context = context();
  }

  if(typeof template === "function") {
    template = template();
  }

  context = $.extend({}, context.serialize ? context.serialize() : context);

  if (options.hash) {
    for(var k in options.hash) {
      if(options.hash.hasOwnProperty(k)) {
        context[k] = options.hash[k];
        if (typeof context[k] == "function")
          context[k] = context[k]();
      }
    }
  }

  return can.view.render(template, context);
});

// Like 'render', but doesn't serialize the 'context' object, and doesn't
// apply options.hash
Mustache.registerHelper("renderLive", function(template, context, options) {
  if(!options) {
    options = context;
    context = this;
  }

  if(typeof context === "function") {
    context = context();
  }

  if(typeof template === "function") {
    template = template();
  }

  return can.view.render(template, context);
});

function defer_render(tag_name, func, deferred) {
  var hook
    ;

  tag_name = tag_name || "span";

  function hookup(element, parent, view_id) {
    var f = function() {
      frag_or_html = func.apply(this, arguments);
      $(element).after(frag_or_html).remove();
    };
    if (deferred)
      deferred.done(f)
    else
      setTimeout(f, 13);
  }

  hook = can.view.hook(hookup);
  return ["<", tag_name, " ", hook, ">", "</", tag_name, ">"].join("");
}

Mustache.registerHelper("defer", function(tag_name, options) {
  var context = this;

  if (!options) {
    options = tag_name;
    tag_name = "span";
  }

  return defer_render(tag_name, function() {
    return options.fn(context);
  });
});

Mustache.registerHelper("pbc_is_read_only", function() {
  var options = arguments[arguments.length - 1];
  if (window.location.pathname.split('/')[1] == 'pbc_lists')
    return options.inverse(this);
  else
    return options.fn(this);
});

Mustache.registerHelper("with_line_breaks", function(content) { 
  var value = typeof content === "function" ? content() : content;
  if (value && value.search(/<\w+[^>]*>/) < 0)
    return value.replace(/\n/g, "<br />");
  else
    return value;
});

Mustache.registerHelper("show_expander", function() {
  var options = arguments[arguments.length - 1]
  , args = can.makeArray(arguments).slice(0, arguments.length - 1)
  , disjunctions = [[]]
  , not = false;
  for(var i = 0; i < args.length; i++) {
    if(args[i] === "||") {
      disjunctions.push([]);
    } else if (args[i] === "!") {
      not = true;
    } else {
      disjunctions[disjunctions.length - 1].push(not ? { not : args[i] } : args[i]);
      not = false;
    }
  }

  return can.reduce(disjunctions, function(a, b) {
    return a || can.reduce(b, function(c, d) {
      if(!c)
        return false;

      var not = !!d.not;
      d = d.not ? d.not : d;

      typeof d === "function" && (d = d());

      var pred = (d && (d.length == null || d.length > 0));
      if(not) pred = !pred;
      return pred;
    }, true);
  }, false) ? options.fn(this) : options.inverse(this);
});

Mustache.registerHelper("allow_help_edit", function() {
  var options = arguments[arguments.length - 1];
  return options.fn(this); //always true for now
});

Mustache.registerHelper("all", function(type, options) {
  var model = CMS.Models[type] || GGRC.Models[type]
  , $dummy_content = $(options.fn({}).trim()).first()
  , tag_name = $dummy_content.prop("tagName")
  , items_dfd, hook;

  function hookup(element, parent, view_id) {
    items_dfd.done(function(items){
      var $el = $(element);
      can.each(items, function(item) {
        $(can.view.frag(options.fn(item), parent)).appendTo(element.parentNode);
      });
      $el.remove();
    });
    return element.parentNode;
  }

  if($dummy_content.attr("data-view-id")) {
    can.view.hookups[$dummy_content.attr("data-view-id")] = hookup;
  } else {
    hook = can.view.hook(hookup);
    $dummy_content.attr.apply($dummy_content, can.map(hook.split('='), function(s) { return s.replace(/'|"| /, "");}));
  }

  if(model.cache) {
    items_dfd = $.when(can.map(Object.keys(model.cache), function(idx) { return model.cache[idx]; }));
  } else {
    items_dfd = model.findAll();
  }
  return "<" + tag_name + " data-view-id='" + $dummy_content.attr("data-view-id") + "'></" + tag_name + ">";
});

Mustache.registerHelper("handle_context", function() {
  var context_href = this.attr('context.href')
    , context_id = this.attr('context.id')
    ;

  return [
    "<input type='hidden' name='context.href'" +
      (context_href ? ("value='" + context_href + "'") : "") +
      " null-if-empty='null-if-empty' />",
    "<input type='hidden' name='context.id'" +
      (context_id ? ("value='" + context_id + "'") : "") +
      " null-if-empty='null-if-empty' numeric='numeric' />"
    ].join("\n");
});

Mustache.registerHelper("with_page_object_as", function(name, options) {
  if(!options) {
    options = name;
    name = "page_object";
  }
  var page_object = GGRC.make_model_instance(GGRC.page_object);
  if(page_object) {
    var p = {};
    p[name] = page_object;
    options.contexts.push(p);
    return options.fn(options.contexts);
  } else {
    return options.inverse(options.contexts);
  }
});

Mustache.registerHelper("role_checkbox", function(role, model, operation) {
  return [
    '<input type="checkbox" name="permissions."'
    , operation
    , '" value="'
    , model.model_singular
    , '"'
    , role.allowed(operation, model) ? ' checked="checked"' : ''
    , '>'
  ].join("");
});

Mustache.registerHelper("private_program", function(modal_title) {
  return modal_title.indexOf("New ") !=0 ? '' : [
    '<div class="span6">'
    , '<label>'
    , 'Privacy'
    , '<i class="grcicon-help-black" rel="tooltip" title="Should only certain people know about this Program?  If so, make it Private."></i>'
    , '</label>'
    , '<div class="checkbox-area">'
    , '<input name="private" value="private" type="checkbox"> Private Program'
    , '</div>'
    , '</div>'
  ].join("");
});


Mustache.registerHelper("can_link_to_page_object", function(context, options) {
  if(!options) {
    options = context;
    context = options.contexts ? options.contexts[options.contexts.length - 1] : this;
  }

  var page_type = GGRC.infer_object_type(GGRC.page_object);

  if (GGRC.JoinDescriptor.by_object_option_models[page_type.shortName] && GGRC.JoinDescriptor.by_object_option_models[page_type.shortName][context.constructor.shortName]) {
    return options.fn(options.contexts);
  } else {
    return options.inverse(options.contexts);
  }
});

Mustache.registerHelper("iterate", function() {
  var args = can.makeArray(arguments).slice(0, arguments.length - 2)
  , options = arguments[arguments.length - 1];

  return can.map(args, function(arg) {
    return options.fn(options.contexts.concat([{iterator : arg}]));
  }).join("");
});

Mustache.registerHelper("is_private", function(options) {
  var context_id = this.attr('context.id');
  if (context_id != undefined && context_id != null) {
    return options.fn(this);
  }
  return options.inverse(this);
});

Mustache.registerHelper("option_select", function(object, attr_name, role) {
  var selected_option = object.attr(attr_name)
    , selected_id = selected_option ? selected_option.id : null
    , options_dfd = CMS.Models.Option.for_role(role)
    ;

  function get_select_html(options) {
    return [
        '<select class="span12" model="Option"'
      ,   ' name="', attr_name
      , '">'
      , '<option value=""'
      ,   !selected_id ? ' selected=selected' : ''
      , '>None</option>'
      , can.map(options, function(option) {
          return [
            '<option value="', option.id, '"'
          ,   selected_id == option.id ? ' selected=selected' : ''
          , '>'
          ,   option.title
          , '</option>'
          ].join('');
        }).join('\n')
      , '</select>'
    ].join('');
  }

  return defer_render('select', get_select_html, options_dfd);
});

Mustache.registerHelper("category_select", function(object, attr_name, scope) {
  var selected_options = object.attr(attr_name) || []
    , selected_ids = can.map(selected_options, function(selected_option) {
        return selected_option.id;
      })
    , options_dfd = CMS.Models.Category.for_scope(scope)
    ;

  function get_select_html(options) {
    return [
        '<select class="span12" model="Category" multiple=multiple'
      ,   ' name="', attr_name
      , '">'
      , can.map(options, function(option) {
          return [
            '<option value="', option.id, '"'
          ,   selected_ids.indexOf(option.id) > -1 ? ' selected=selected' : ''
          , '>'
          ,   option.name
          , '</option>'
          ].join('');
        }).join('\n')
      , '</select>'
    ].join('');
  }

  return defer_render('select', get_select_html, options_dfd);
});

Mustache.registerHelper("schemed_url", function(url) {
  if (url) {
    url = url.isComputed? url(): url;
    if (url && !url.match(/^[a-zA-Z]+:/)) {
        return 'http://' + url;
    }
  }
  return url;
});

Mustache.registerHelper("show_long", function() {
  return  [
      '<a href="javascript://" class="show-long"'
    , can.view.hook(function(el, parent, view_id) {
        el = $(el);

        var content = el.prevAll('.short');
        if (content.length) {
          !function hide() {
            // Trigger the "more" toggle if the height is the same as the scrollable area
            if (el[0].offsetHeight) {
              if (content[0].offsetHeight === content[0].scrollHeight) {
                el.trigger('click');
              }
            }
            else {
              // If there is an open/close toggle, wait until that is triggered
              var root = el.closest('.tree-item')
                , toggle;
              if (root.length && !root.hasClass('item-open') && (toggle = root.find('.openclose')) && toggle.length) {
                // Listen for the toggle instead of timeouts
                toggle.one('click', function() {
                  // Delay to ensure all event handlers have fired
                  setTimeout(hide, 0);
                });
              }
              // Otherwise just detect visibility
              else {
                setTimeout(hide, 100);
              }
            }
          }();
        }
      })
    , ">...more</a>"
  ].join('');
});

Mustache.registerHelper("using", function(args, options) {
  var refresh_queue = new RefreshQueue()
    , context = this
    , i, arg;

  args = can.makeArray(arguments);
  options = args.pop();

  for (i=0; i<args.length; i++) {
    arg = args[i];
    if (can.isFunction(arg))
      arg = arg();
    args[i] = arg;
  }
  if (options.hash) {
    for (i in options.hash) {
      if (options.hash.hasOwnProperty(i)) {
        arg = options.hash[i];
        if (can.isFunction(arg))
          arg = arg();
        args.push(arg);
      }
    }
  }

  for (i=0; i<args.length; i++) {
    arg = args[i];
    if (arg)
      refresh_queue.enqueue(args[i]);
  }

  function finish() {
    return options.fn(this);
  }

  return defer_render('span', finish, refresh_queue.trigger());
});

<<<<<<< HEAD
Mustache.registerHelper("unmap_or_delete", function(instance, mappings) {
  if (can.isFunction(instance))
    instance = instance();
  if (can.isFunction(mappings))
    mappings = mappings();
  if (mappings.indexOf(instance) > -1) {
    if (mappings.length == 1)
      return "Delete"
    else
      return "Unmap and Delete"
  } else
    return "Unmap"
=======
Mustache.registerHelper("date", function(date) {
  return moment(date.isComputed ? date() : date).zone("-08:00").format("MM/DD/YYYY hh:mm:ssa") + " PST";
>>>>>>> a4a7f41f
});

})(this, jQuery, can);<|MERGE_RESOLUTION|>--- conflicted
+++ resolved
@@ -904,7 +904,6 @@
   return defer_render('span', finish, refresh_queue.trigger());
 });
 
-<<<<<<< HEAD
 Mustache.registerHelper("unmap_or_delete", function(instance, mappings) {
   if (can.isFunction(instance))
     instance = instance();
@@ -917,10 +916,10 @@
       return "Unmap and Delete"
   } else
     return "Unmap"
-=======
+});
+
 Mustache.registerHelper("date", function(date) {
   return moment(date.isComputed ? date() : date).zone("-08:00").format("MM/DD/YYYY hh:mm:ssa") + " PST";
->>>>>>> a4a7f41f
 });
 
 })(this, jQuery, can);