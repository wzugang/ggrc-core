--- conflicted
+++ resolved
@@ -963,13 +963,9 @@
  *  {{#is_allowed ACTION CONTEXT_ID}} content {{/is_allowed}}
  *  {{#is_allowed ACTION}} content {{/is_allowed}}
  */
-<<<<<<< HEAD
-var allowed_actions = ["create","read","update","delete","join_create", "join_read", "join_update", "join_delete"]
-  , allowed_page
-  ;
-=======
-var allowed_actions = ["create","read","update","delete"];
->>>>>>> 07da61c7
+var allowed_actions = [
+      "create", "read", "update", "delete",
+      "join_create", "join_read", "join_update", "join_delete"];
 Mustache.registerHelper("is_allowed", function() {
   var allowed_page = GGRC.page_instance()
     , args = Array.prototype.slice.call(arguments, 0)
