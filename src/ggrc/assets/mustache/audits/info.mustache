{{!
    Copyright (C) 2013 Google Inc., authors, and contributors <see AUTHORS file>
    Licensed under http://www.apache.org/licenses/LICENSE-2.0 <see LICENSE file>
    Created By: brad@reciprocitylabs.com
    Maintained By: brad@reciprocitylabs.com
}}

{{#instance}}
  <section class="info{{#is_info_pin}} sticky-info-panel{{/is_info_pin}}">

    {{#is_info_pin}}
      {{{render '/static/mustache/base_objects/info-pin.mustache'}}}
    {{/is_info_pin}}

    <div class="info-pane-utility">
<<<<<<< HEAD
      {{#is_allowed 'read' instance context='for'}}
        <div class="details-wrap">
          <a class="btn btn-small btn-draft dropdown-toggle" href="#" data-toggle="dropdown">
            <span class="bubble"></span>
            <span class="bubble"></span>
            <span class="bubble"></span>
          </a>
          <ul class="dropdown-menu" aria-labelledby="drop1" role="menu">
            {{#is_info_pin}}
            <li>
              <a href="{{viewLink}}">
                <i class="fa fa-long-arrow-right"></i>
                View {{instance.class.title_singular}}
              </a>
            </li>
            {{/is_info_pin}}
            <li>
              <clipboard-link title="Get permalink" notify="true" text="{{get_permalink}}" />
            </li>
            {{#is_allowed 'update' instance context='for'}}
              <li>
                <a href="javascript://" data-toggle="modal-ajax-form" data-modal-reset="reset" data-modal-class="modal-wide" data-object-singular="Audit" data-object-plural="audits" data-object-id="{{instance.id}}" data-object-params='{{#options}}{ "{{parent_instance.class.table_singular}}": { "id" : {{parent_instance.id}}, "title" : "{{parent_instance.title}}" } }{{/options}}'>
                  <i class="fa fa-pencil-square-o"></i>
                  Edit {{model.title_singular}}
                </a>
              </li>
            {{/is_allowed}}

            {{#is_allowed 'delete' instance}}
              <li>
                <a data-toggle="modal-ajax-deleteform" data-object-plural="{{model.table_plural}}" data-object-singular="{{model.model_singular}}" data-modal-reset="reset" data-modal-class="modal" data-object-id="{{instance.id}}" href="javascript://">
                  <i class="grcicon-deleted"></i>
                  Delete
                </a>
              </li>
            {{/is_allowed}}

          </ul>
        </div>
      {{/is_allowed}}
=======
      {{> /static/mustache/base_objects/dropdown_menu.mustache}}
>>>>>>> 66d92f42
    </div>

    <div class="tier-content">
      <div class="pane-header">
        {{#instance}}
          <div class="row-fluid wrap-row">
            <div class="span9">
              <h6>Title</h6>
              <h3>{{title}}</h3>
              <span class="state-value state-{{to_class status '_'}}">{{status}}</span>
              {{#if type}}
              <p>
                {{type.title}}
              </p>
              {{/if}}
            </div>
          </div>
        {{/instance}}
      </div>

      {{#instance.description}}
        <div class="row-fluid wrap-row">
          <div class="span12">
            <h6>Description</h6>
            <div class="rtf-block">
              {{{instance.description}}}
            </div>
          </div>
        </div>
      {{/instance.description}}

      <div class="row-fluid wrap-row">
        <div class="span4">
          <h6>Planned Start Date</h6>
          {{#if instance.start_date}}
            {{localize_date instance.start_date}}
          {{else}}
            Not set
          {{/if}}
        </div>
        <div class="span4">
          <h6>Planned End Date</h6>
          {{#if instance.end_date}}
            {{localize_date instance.end_date}}
          {{else}}
            Not set
          {{/if}}
        </div>
        <div class="span4">
          <h6>Planned Report Period</h6>
          {{#if instance.report_start_date}}
            {{#if instance.report_end_date}}
              {{localize_date instance.report_start_date}} - {{localize_date instance.report_end_date}}
            {{else}}
              Starts {{localize_date instance.report_start_date}}
            {{/if}}
          {{else}}
            {{#if instance.report_end_date}}
              Ends {{localize_date instance.report_end_date}}
            {{else}}
              Not set
            {{/if}}
          {{/if}}
        </div>
      </div>

      <div class="row-fluid wrap-row">
        <div class="span4">
          <h6>Audit Lead</h6>
          {{#if instance.contact}}
            {{#using person=instance.contact}}
              {{>'/static/mustache/people/popover.mustache'}}
            {{/using}}
          {{else}}
            Not defined
          {{/if}}
        </div>
        <div class="span4">
          <h6>Audit Firm</h6>
          {{#using firm=instance.audit_firm}}
            {{{firstnonempty firm.title 'None'}}}
          {{/using}}
        </div>
        <div class="span4">
          {{! `with_auditors` requires `authorizations` mapping, so preload it }}
          {{#with_mapping 'auditor_authorizations' instance}}
            {{#if auditor_authorizations.length}}
              <h6>{{#if_equals auditor_authorizations.length 1}}Auditor{{else}}Auditors{{/if_equals}}</h6>
              <ul class="inner-count-list">
                {{#each auditor_authorizations}}
                  <li>
                    {{#using auditor=instance.person}}
                      {{{renderLive '/static/mustache/people/popover.mustache' person=auditor}}}
                    {{/using}}
                    {{#is_allowed 'delete' this}}
                      <a href="javascript://" class="unmap" data-toggle="unmap">
                        <span class="result" {{data 'result'}}></span>
                        <i class="grcicon-deleted"></i>
                      </a>
                    {{/is_allowed}}
                  </li>
                {{/each}}
              </ul>
            {{else}}
              <h6>Auditors</h6>
              No auditor assigned
            {{/if}}
          {{/with_mapping}}
          {{#is_allowed 'create' 'UserRole' context=instance.context.id}}
          {{#toggle show_new_object_form}}
            {{#with_page_object_as 'page_instance'}}
            <ggrc-quick-add parent_instance="instance" join_model="UserRole">
              {{#prune_context}}
              <div class="objective-selector field-wrap">
                <input tabindex="3" type="text" name="instance" data-lookup="Person" null-if-empty="true" class="search-icon" placeholder="Add Auditor" {{autocomplete_select}} value="{{instance.email}}">
                <a href="javascript://" {{toggle_button}}><i class="grcicon-deleted"></i></a>

                <a href="javascript://" class="btn btn-small btn-success {{^instance}}disabled{{/instance}} no-float" data-toggle="submit" {{toggle_button "modal:success"}}>Add</a>
              </div>
              <input type="hidden" name="role_name" value="Auditor" />
              {{/prune_context}}
            </ggrc-quick-add>
            {{/with_page_object_as}}
          {{else}}
            <br>
              <a href="javascript://" class="btn btn-small btn-draft" {{toggle_button}}>+ Add Auditor</a>
          {{/toggle}}
          {{/is_allowed}}
        </div>
      </div>

      {{#instance.url}}
        <div class="row-fluid wrap-row">
          <div class="span12">
            <h6>URL</h6>
            <a class="url" href="{{schemed_url instance.url}}" target="_blank">
              {{instance.url}}
            </a>
          </div>
        </div>
      {{/instance.url}}

      <div class="row-fluid wrap-row">
        <div class="span12">
          <h6>Code</h6>
          {{instance.slug}}
        </div>
      </div>

    </div>
    <div class="row-fluid wrap-row">
      <div class="span12">
        {{{render_hooks 'Audit.tree_view_info'}}}
      </div>
    </div>
    {{{render '/static/mustache/custom_attributes/info.mustache' instance=instance}}}
  </section>

  <div class="info-widget-footer">
    <p>
      <small>
        <em>
          Created at {{date created_at}}
          &nbsp;&nbsp;&nbsp;&nbsp;
          Modified by {{#using person=modified_by}}{{{render '/static/mustache/people/popover.mustache' person=person}}}{{/using}} on {{date updated_at}}
        </em>
      </small>
    </p>
  </div>
{{/instance}}<|MERGE_RESOLUTION|>--- conflicted
+++ resolved
@@ -13,50 +13,7 @@
     {{/is_info_pin}}
 
     <div class="info-pane-utility">
-<<<<<<< HEAD
-      {{#is_allowed 'read' instance context='for'}}
-        <div class="details-wrap">
-          <a class="btn btn-small btn-draft dropdown-toggle" href="#" data-toggle="dropdown">
-            <span class="bubble"></span>
-            <span class="bubble"></span>
-            <span class="bubble"></span>
-          </a>
-          <ul class="dropdown-menu" aria-labelledby="drop1" role="menu">
-            {{#is_info_pin}}
-            <li>
-              <a href="{{viewLink}}">
-                <i class="fa fa-long-arrow-right"></i>
-                View {{instance.class.title_singular}}
-              </a>
-            </li>
-            {{/is_info_pin}}
-            <li>
-              <clipboard-link title="Get permalink" notify="true" text="{{get_permalink}}" />
-            </li>
-            {{#is_allowed 'update' instance context='for'}}
-              <li>
-                <a href="javascript://" data-toggle="modal-ajax-form" data-modal-reset="reset" data-modal-class="modal-wide" data-object-singular="Audit" data-object-plural="audits" data-object-id="{{instance.id}}" data-object-params='{{#options}}{ "{{parent_instance.class.table_singular}}": { "id" : {{parent_instance.id}}, "title" : "{{parent_instance.title}}" } }{{/options}}'>
-                  <i class="fa fa-pencil-square-o"></i>
-                  Edit {{model.title_singular}}
-                </a>
-              </li>
-            {{/is_allowed}}
-
-            {{#is_allowed 'delete' instance}}
-              <li>
-                <a data-toggle="modal-ajax-deleteform" data-object-plural="{{model.table_plural}}" data-object-singular="{{model.model_singular}}" data-modal-reset="reset" data-modal-class="modal" data-object-id="{{instance.id}}" href="javascript://">
-                  <i class="grcicon-deleted"></i>
-                  Delete
-                </a>
-              </li>
-            {{/is_allowed}}
-
-          </ul>
-        </div>
-      {{/is_allowed}}
-=======
       {{> /static/mustache/base_objects/dropdown_menu.mustache}}
->>>>>>> 66d92f42
     </div>
 
     <div class="tier-content">
