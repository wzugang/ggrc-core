{{!
    Copyright (C) 2014 Google Inc., authors, and contributors <see AUTHORS file>
    Licensed under http://www.apache.org/licenses/LICENSE-2.0 <see LICENSE file>
    Created By: anze@reciprocitylabs.com
    Maintained By: anze@reciprocitylabs.com
}}

<li data-object-id="{{instance.id}}" data-object-type="{{instance.class.table_singular}}">
<<<<<<< HEAD
  {{#is_allowed 'update' instance}}
  <span class="file-controls">
    <a href="javascript://" class="info-action unmap" data-toggle="unmap">
      <span class="result" {{data 'result'}}></span>
      <i class="fa fa-trash"></i>
    </a>
  </span>
=======
  {{#is_allowed 'update' parentInstance context='for'}}
  {{#instance}}
    <span class="file-controls">
      <a href="javascript://" class="info-action unmap" data-toggle="unmap">
          <span class="result" {{data 'result'}}></span>
        <i class="grcicon-deleted"></i>
      </a>
    </span>
  {{/instance}}
>>>>>>> e3e42c20
  {{/is_allowed}}
  <i class="grcicon-file-{{file_type instance}}"></i>
  <span class="date">{{date instance.created_at "no_time"}}</span>
  <a href="{{schemed_url instance.link}}" href="{{schemed_url instance.link}}" target="_blank">
    <span>{{firstnonempty instance.title instance.link}}</span>
  </a>
</li><|MERGE_RESOLUTION|>--- conflicted
+++ resolved
@@ -6,25 +6,15 @@
 }}
 
 <li data-object-id="{{instance.id}}" data-object-type="{{instance.class.table_singular}}">
-<<<<<<< HEAD
-  {{#is_allowed 'update' instance}}
-  <span class="file-controls">
-    <a href="javascript://" class="info-action unmap" data-toggle="unmap">
-      <span class="result" {{data 'result'}}></span>
-      <i class="fa fa-trash"></i>
-    </a>
-  </span>
-=======
   {{#is_allowed 'update' parentInstance context='for'}}
   {{#instance}}
     <span class="file-controls">
       <a href="javascript://" class="info-action unmap" data-toggle="unmap">
-          <span class="result" {{data 'result'}}></span>
-        <i class="grcicon-deleted"></i>
+        <span class="result" {{data 'result'}}></span>
+        <i class="fa fa-trash"></i>
       </a>
     </span>
   {{/instance}}
->>>>>>> e3e42c20
   {{/is_allowed}}
   <i class="grcicon-file-{{file_type instance}}"></i>
   <span class="date">{{date instance.created_at "no_time"}}</span>
