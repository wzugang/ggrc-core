--- conflicted
+++ resolved
@@ -116,11 +116,8 @@
   - components/mapper.js
   - components/people_list.js
   - components/mapped_tree_view.js
-<<<<<<< HEAD
   - components/assessment_generator.js
-=======
   - components/tabs.js
->>>>>>> 306ec701
   #- d3.v2.js
   #- related_graph.js
 
