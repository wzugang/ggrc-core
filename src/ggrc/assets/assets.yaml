--- conflicted
+++ resolved
@@ -105,12 +105,8 @@
   - apps/quick_search.js
   - apps/business_objects.js
   - apps/custom_attributes.js
-<<<<<<< HEAD
   - jquery.iframe-transport.js
   - jquery.remotipart-patched.js
-=======
-  - dashboard.js
->>>>>>> 657594d4
   - components/link_to_clipboard.js
   - components/relevant_filters.js
   - components/csv/export.js
